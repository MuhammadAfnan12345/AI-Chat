[
    {
        "question": "hello",
<<<<<<< HEAD
        "answer": "Hello! I'm your FAST-NUCES & KDD Lab assistant. How can I help you today?"
    },
    {
        "question": "hi how are you",
        "answer": "Hi there! What would you like to know about FAST-NUCES or the KDD Lab?"
    },
    {
        "question": "hey",
        "answer": "Hey! Feel free to ask me anything about FAST-NUCES or the KDD Lab."
    },
    {
        "question": "how are you",
        "answer": "I'm just a bot, but I'm here and ready to help with your FAST-NUCES or KDD Lab questions!"
    },
    {
        "question": "thank you",
        "answer": "You're welcome! Let me know if there's anything else you'd like to ask."
    },
    {
        "question": "thanks",
        "answer": "No problem - happy to help!"
    },
    {
        "question": "thank you very much",
        "answer": "Glad I could help! Any other questions about FAST-NUCES or the KDD Lab?"
    },
    {
        "question": "good morning",
        "answer": "Good morning! What can I help you with today regarding FAST-NUCES or the KDD Lab?"
    },
    {
        "question": "good afternoon",
        "answer": "Good afternoon! Ask me anything about FAST-NUCES or the KDD Lab."
    },
    {
        "question": "good evening",
        "answer": "Good evening! How can I assist you with FAST-NUCES or the KDD Lab?"
    },
    {
        "question": "bye",
        "answer": "Goodbye! Feel free to come back if you have more questions about FAST-NUCES or the KDD Lab."
    },
    {
        "question": "goodbye",
        "answer": "Goodbye! I'm here whenever you need info on FAST-NUCES or the KDD Lab."
    },
    {
        "question": "how is it going",
        "answer": "All systems operational! Ask me anything about FAST-NUCES or the KDD Lab."
    },
    {
        "question": "what's up",
        "answer": "I'm here to help with FAST-NUCES and KDD Lab questions. What would you like to know?"
    },
    {
        "question": "help",
        "answer": "Sure - ask me questions about FAST-NUCES (admissions, departments, contacts) or the KDD Lab (research, projects, events)."
    },
    {
        "question": "see you later",
        "answer": "See you! Drop by anytime for FAST-NUCES & KDD Lab info."
    },
    {
        "question": "have a nice day",
        "answer": "Thanks! You too - feel free to return for more FAST-NUCES or KDD Lab questions."
    },
    {
        "question": "i didn't understand",
        "answer": "Sorry! Could you rephrase your question about FAST-NUCES or the KDD Lab?"
=======
        "answer": "Hello! I’m your FAST‑NUCES & KDD Lab assistant. How can I help you today?"
    },
    {
        "question": "hi how are you",
        "answer": "Hi there! What would you like to know about FAST‑NUCES or the KDD Lab?"
    },
    {
        "question": "hey",
        "answer": "Hey! Feel free to ask me anything about FAST‑NUCES or the KDD Lab."
    },
    {
        "question": "how are you",
        "answer": "I’m just a bot, but I’m here and ready to help with your FAST‑NUCES or KDD Lab questions!"
    },
    {
        "question": "thank you",
        "answer": "You’re welcome! Let me know if there’s anything else you’d like to ask."
    },
    {
        "question": "thanks",
        "answer": "No problem—happy to help!"
    },
    {
        "question": "thank you very much",
        "answer": "Glad I could help! Any other questions about FAST‑NUCES or the KDD Lab?"
    },
    {
        "question": "good morning",
        "answer": "Good morning! What can I help you with today regarding FAST‑NUCES or the KDD Lab?"
    },
    {
        "question": "good afternoon",
        "answer": "Good afternoon! Ask me anything about FAST‑NUCES or the KDD Lab."
    },
    {
        "question": "good evening",
        "answer": "Good evening! How can I assist you with FAST‑NUCES or the KDD Lab?"
    },
    {
        "question": "bye",
        "answer": "Goodbye! Feel free to come back if you have more questions about FAST‑NUCES or the KDD Lab."
    },
    {
        "question": "goodbye",
        "answer": "Goodbye! I’m here whenever you need info on FAST‑NUCES or the KDD Lab."
    },
    {
        "question": "how is it going",
        "answer": "All systems operational! Ask me anything about FAST‑NUCES or the KDD Lab."
    },
    {
        "question": "what’s up",
        "answer": "I’m here to help with FAST‑NUCES and KDD Lab questions. What would you like to know?"
    },
    {
        "question": "help",
        "answer": "Sure—ask me questions about FAST‑NUCES (admissions, departments, contacts) or the KDD Lab (research, projects, events)."
    },
    {
        "question": "see you later",
        "answer": "See you! Drop by anytime for FAST‑NUCES & KDD Lab info."
    },
    {
        "question": "have a nice day",
        "answer": "Thanks! You too—feel free to return for more FAST‑NUCES or KDD Lab questions."
    },
    {
        "question": "i didn’t understand",
        "answer": "Sorry! Could you rephrase your question about FAST‑NUCES or the KDD Lab?"
>>>>>>> 0480716b
    },

    {
        "question": "What are the university's admission requirements?",
        "answer": "Please refer to the admissions section of the university website for detailed information on admission requirements, including academic transcripts, standardized test scores, and application deadlines."
    },
    {
        "question": "What student support services are available?",
        "answer": "The university offers a range of support services, such as academic advising, career counseling, health services, and disability services.  Details on each service and how to access them can be found on the student support page of the university website."
    },
    {
        "question": "What are the eligibility criteria for admission to FAST National University?",
        "answer": "Please refer to the 'Eligibility Criteria' section on the FAST National University admissions page for detailed information on admission requirements."
    },
    {
        "question": "What is the fee structure for the different programs offered at FAST National University?",
        "answer": "The fee structure varies depending on the program.  More information can be found in the 'Fee Structure' section or the 'Prospectus 2024' on the university website."
    },
    {
        "question": "What financial aid options are available for students at NUCES?",
        "answer": "NUCES offers scholarships and interest-free loans to support students.  More than 2000 students currently receive financial assistance."
    },
    {
        "question": "What are the admission requirements and application process for Fall 2025?",
        "answer": "Information regarding admission requirements and the application process for Fall 2025 can be found by clicking on the 'Apply Now' link.  A downloadable prospectus may also be available."
    },
    {
        "question": "What is the National University of Computer and Emerging Sciences (NUCES) and how was it founded?",
        "answer": "NUCES is a premier Pakistani university, federally chartered in July 2000, known for its impact on the software and other industries. It has five campuses across Pakistan."
    },
    {
        "question": "How is NUCES funded?",
        "answer": "NUCES receives funding from various sources, including Rs. 60 million from FAST and Rs. 40 million from other donors."
    },
    {
        "question": "What kind of research is conducted at the university's research wings?",
        "answer": "The research wings conduct cutting-edge research with a direct impact on Pakistan's social, economic, and technological needs."
    },
    {
        "question": "What is the university's long-term goal?",
        "answer": "The university's vision is to become a globally recognized research university in Pakistan within the next decade."
    },
    {
        "question": "What cities does FAST NUCES have campuses in?",
        "answer": "FAST NUCES has campuses in Chiniot, Faisalabad, Islamabad, Karachi, Lahore, Multan, and Peshawar."
    },
    {
        "question": "How can I learn more about FAST NUCES?",
        "answer": "You can explore FAST NUCES through their featured videos."
    },
    {
        "question": "When is the application deadline for the Spring 2025 admission?",
        "answer": "The application deadline for Spring 2025 admission is January 11, 2025."
    },
    {
        "question": "What is the duration of the Bachelor of Business Administration program?",
        "answer": "The BBA program is a 4-year program."
    },
    {
        "question": "What kind of academic background is needed to be accepted into the BBA program?",
        "answer": "The program is designed for students with excellent academic records and high potential for success.  A strong academic history is required."
    },
    {
        "question": "What skills will I gain from completing the BBA program?",
        "answer": "The program develops a rich blend of general management skills, including communication, decision-making, leadership, teamwork, and quantitative methods, in addition to a strong foundation in general education."
    },
    {
        "question": "What are the key communication skills developed in the BBA program?",
        "answer": "The BBA program focuses on developing effective and professional communication skills, including creating written and oral statements for diverse global audiences."
    },
    {
        "question": "How does the BBA program prepare students for decision-making in complex situations?",
        "answer": "The program trains students to identify, evaluate, and utilize relevant information for decision-making, employing critical thinking skills to solve problems in uncertain environments."
    },
    {
        "question": "What leadership styles are covered in this course, and how will we get practice applying them?",
        "answer": "The course will cover various leadership styles.  Through practical exercises and potentially group projects, you'll have opportunities to practice applying these styles in simulated scenarios, adapting your approach based on the specific situation."
    },
    {
        "question": "How will the importance of teamwork and group dynamics be demonstrated in this course?",
        "answer": "The course will likely involve group projects and activities designed to highlight the benefits of effective teamwork and collaboration in achieving common goals.  You will be assessed on your ability to work effectively within a team."
    },
    {
        "question": "What are some examples of ethical and social diversity issues within organizations, and how can feasible solutions be proposed?",
        "answer": "Examples include issues of bias in hiring practices, lack of representation in leadership, or unequal pay.  Feasible solutions might involve implementing blind resume reviews, establishing diversity and inclusion initiatives, or conducting pay equity audits."
    },
    {
        "question": "How will this course help me use computing tools and infrastructure to apply business knowledge?",
        "answer": "This course will equip you with the skills to use computer-based information systems to analyze business data, create presentations, and utilize software to enhance operational efficiency and decision-making processes. You will learn to leverage computing infrastructure for practical applications in business contexts."
    },
    {
        "question": "What is the minimum number of credit hours required to graduate with a BBA degree?",
        "answer": "A minimum of 130 credit hours is required, including all core courses."
    },
    {
        "question": "What is the minimum CGPA needed to earn a BBA degree?",
        "answer": "A minimum CGPA of 2.00 is required for graduation."
    },
    {
        "question": "What challenges does the BS Accounting & Finance program address?",
        "answer": "The program prepares students for challenges posed by shifting economic conditions, intense competition for resources, and questionable business practices in financial management."
    },
    {
        "question": "Why is the BS Accounting & Finance program important now?",
        "answer": "It's gained greater importance due to the recent global financial crisis, equipping students to navigate the complexities of financial management in a volatile environment."
    },
    {
        "question": "What skills will I gain from the BS Accounting & Finance program?",
        "answer": "The program provides a broad business and management foundation, and develops your quantitative and analytical skills for ethical and astute financial management."
    },
    {
        "question": "How does this program prepare students for success in the current business climate?",
        "answer": "The program emphasizes prudent financial management, a skill highlighted as crucial for business success, especially in times of crisis."
    },
    {
        "question": "What career paths are available after studying this program?",
        "answer": "Several pathways are available, including audit, taxation, budget analysis, financial accounting, and management accounting."
    },
    {
        "question": "Can you give me examples of the types of jobs I could get with this qualification?",
        "answer": "Potential jobs include roles in audit, tax, budget analysis, financial accounting, and management accounting."
    },
    {
        "question": "What is the minimum CGPA required to graduate with a BS in Accounting & Finance?",
        "answer": "A minimum CGPA of 2.00 is required."
    },
    {
        "question": "How many credit hours are needed to graduate with a BS in Artificial Intelligence?",
        "answer": "At least 133 credit hours are required, including all core courses."
    },
    {
        "question": "What skills will I gain from this program?",
        "answer": "This program develops skills in business knowledge, data analysis, statistical techniques, and computer applications, all applied to solving real-world business problems across various departments like management, HRM, finance, operations, and marketing."
    },
    {
        "question": "What types of problems will I be equipped to solve after completing this program?",
        "answer": "The program prepares you to tackle pressing challenges faced by organizations in management, human resource management, finance, operations, and marketing, leveraging your data analysis and business expertise."
    },
    {
        "question": "What kind of skills will I develop in this program?",
        "answer": "This program develops a range of skills including business management, technology, data analytics, communication, soft skills, analytical reasoning, ethical decision-making, and problem-solving."
    },
    {
        "question": "Is this program primarily theoretical or practical?",
        "answer": "The program follows a hands-on approach, emphasizing practical application of business management, technology, and data analytics knowledge."
    },
    {
        "question": "What types of careers are available to graduates with a BS BA degree in big data and analytics?",
        "answer": "Graduates can pursue careers such as business analysts, operations analysts, people analysts, financial analysts, and market or consumer analysts."
    },
    {
        "question": "Is there a high demand for graduates with this degree?",
        "answer": "Yes, the field of big data and analytics is rapidly growing, creating a high demand for skilled professionals."
    },
    {
        "question": "How many credit hours are required to graduate with a BS in Business Analytics?",
        "answer": "At least 131 credit hours are required, including all core courses."
    },
    {
        "question": "Are there specific courses I *must* take to get my BS in Business Analytics?",
        "answer": "Yes, all core courses are mandatory for graduation."
    },
    {
        "question": "What is the minimum CGPA required for the Bachelor of Science (Computer Engineering) program?",
        "answer": "A minimum CGPA of 2.00 is required."
    },
    {
        "question": "What career opportunities are available after completing the Bachelor of Science in Computer Engineering program?",
        "answer": "This degree opens careers in various areas of Electrical Engineering."
    },
    {
        "question": "What career paths are typically pursued by Computer Engineering graduates?",
        "answer": "Graduates often find careers in the telecom industry, electronics, power sector, embedded system design, and software programming."
    },
    {
        "question": "How many credit hours are required to graduate with a Bachelor of Science in Computer Engineering?",
        "answer": "A minimum of 136 credit hours is required, including all specified core courses."
    },
    {
        "question": "What is the minimum CGPA required to graduate with a Bachelor of Science in Computer Science?",
        "answer": "A minimum CGPA of 2.00 is required to graduate with a BS in Computer Science."
    },
    {
        "question": "What types of careers are available to graduates of the Bachelor of Science in Computer Science program?",
        "answer": "Graduates can pursue careers as software engineers, programmers, web developers, games programmers, or computer graphic designers."
    },
    {
        "question": "What are the core subjects covered in the first year of the Civil Engineering program?",
        "answer": "The first year focuses on fundamental Civil Engineering principles, along with supporting courses in mathematics and physics."
    },
    {
        "question": "When do students select a specialization in Civil Engineering?",
        "answer": "Students choose a specialization stream in their senior year."
    },
    {
        "question": "What kind of communication skills courses are offered to help engineering graduates improve their job prospects?",
        "answer": "The university offers courses in communication skills designed to prepare students for challenging work environments and improve their competitiveness in the job market."
    },
    {
        "question": "How does the curriculum address the importance of cost-effective engineering solutions?",
        "answer": "The program emphasizes the need for cost-effective solutions, implying that this aspect is integrated into various engineering courses and possibly highlighted through projects or case studies."
    },
    {
        "question": "What career paths are available after completing the BS in Civil Engineering program?",
        "answer": "This degree program opens careers in various areas of Civil Engineering."
    },
    {
        "question": "How many credit hours are required to graduate with a BS in Civil Engineering?",
        "answer": "A minimum of 138 credit hours are required, including all specified core courses."
    },
    {
        "question": "What is the minimum CGPA required to graduate with a Bachelor of Science degree in any of the mentioned programs (Cyber Security, Data Science, or Electrical Engineering)?",
        "answer": "A minimum CGPA of 2.00 is required for graduation in all three mentioned Bachelor of Science programs."
    },
    {
        "question": "How many credit hours are needed to graduate with a BS in Cyber Security or Data Science?",
        "answer": "At least 133 credit hours are required for graduation with a BS in Cyber Security or Data Science."
    },
    {
        "question": "What types of jobs can I get after graduating from this program?",
        "answer": "This program prepares graduates for entry-level positions in corporate and government settings, as well as for graduate studies worldwide."
    },
    {
        "question": "What skills will I develop in this program?",
        "answer": "Graduates will be able to conceive, formulate, and communicate solutions to technological problems, and will be prepared to be responsible and productive members of society committed to its betterment through their knowledge and skills."
    },
    {
        "question": "What career paths are available after completing a BS in Electrical Engineering?",
        "answer": "This degree offers diverse career options, including specializations in telecommunications or computer engineering, leading to roles in the telecommunications industry, embedded system design, or software programming."
    },
    {
        "question": "What are the degree requirements for a BS in Electrical Engineering?",
        "answer": "A minimum of 138 credit hours must be completed, including all specified core courses, to receive the BS (Electrical Engineering) degree."
    },
    {
        "question": "What CGPA is required to pursue the Bachelor of Science in Financial Technology?",
        "answer": "A CGPA of at least 2.00 is required."
    },
    {
        "question": "What is Financial Technology (FinTech) and why is it important?",
        "answer": "FinTech uses technology to improve financial activity, disrupting traditional financial services through technology, algorithms, data, and mobile applications. It's now a globally important industry."
    },
    {
        "question": "What specific skills are most in-demand within Pakistan's growing FinTech sector?",
        "answer": "The FinTech industry in Pakistan has a high demand for professionals with expertise in finance, mathematics, programming, analytics, data science, applied statistics, and regulatory compliance."
    },
    {
        "question": "What initiatives are supporting the growth of the FinTech ecosystem in Pakistan?",
        "answer": "The formation of Fintech Associations and regulatory flexibility are key initiatives fostering a supportive environment for FinTech companies to flourish in Pakistan."
    },
    {
        "question": "What is the significance of FAST-NUCES Islamabad offering a BS in Financial Technology?",
        "answer": "FAST-NUCES Islamabad's BS in Financial Technology program addresses the growing need for specialized professionals in the field, making it a pioneering program in the country."
    },
    {
        "question": "Why did FAST-NUCES Islamabad decide to introduce a BS degree in Financial Technology?",
        "answer": "The increasing demand for skilled individuals in the financial technology sector prompted FAST-NUCES Islamabad, as a technology-focused university, to establish this specialized program."
    },
    {
        "question": "What types of modern tools will I learn to use in this program?",
        "answer": "The program focuses on equipping students with programming and technological skills applicable to improving financial activities and creating new financial applications, processes, products, or business models.  Specific tools aren't listed, but the emphasis is on modern and relevant technologies for the finance industry."
    },
    {
        "question": "Is this program designed for students with prior programming experience?",
        "answer": "The provided text doesn't specify the required programming background.  To determine if prior experience is necessary, further inquiry with the program's administrators is recommended."
    },
    {
        "question": "What are some potential career paths I could explore after graduating from the FinTech program?",
        "answer": "Graduates often pursue careers in investment banking, wealth management, international finance, commercial banking, insurance, information technology, or social entrepreneurship, among other options."
    },
    {
        "question": "Does the FinTech program prepare students for careers in areas like insurance or social entrepreneurship?",
        "answer": "Yes, the program provides a foundation applicable to a wide range of sectors, including insurance and social entrepreneurship, in addition to more traditional finance roles."
    },
    {
        "question": "What types of jobs in the financial industry are available to graduates with the skills mentioned?",
        "answer": "Graduates can find work in FinTech startups (focusing on areas like alternative lending, cryptocurrency, blockchain, open banking, insurtech, Robo-advisement, machine learning, data mining, and cybersecurity) or traditional financial services companies needing staff with technical skills to update existing practices or create new technology-based processes."
    },
    {
        "question": "Are there opportunities for graduates in both new and established financial companies?",
        "answer": "Yes, graduates with these skills are sought after by both FinTech startups and established traditional financial services companies."
    },
    {
        "question": "What are the minimum requirements for graduating with a BS in FinTech?",
        "answer": "To graduate with a BS in FinTech, you need at least 134 credit hours, including all core courses, and a minimum CGPA of 2.00."
    },
    {
        "question": "What kind of jobs can I get with a BS in Software Engineering?",
        "answer": "A BS in Software Engineering opens doors to various roles such as software quality assurance engineer, systems programmer, embedded software engineer, software architect, Chief Technology Officer, Chief Information Officer, User Interface designer, Information Systems manager, or computer graphic designer."
    },
    {
        "question": "What are the minimum credit hours and CGPA required to graduate with a BS in Software Engineering?",
        "answer": "A minimum of 133 credit hours and a CGPA of at least 2.00 are required for the BS in Software Engineering degree."
    },
    {
        "question": "Who is the MBA program designed for?",
        "answer": "The MBA program is designed for Business Graduates and Managers, as well as Engineers, Scientists, Doctors, Social Scientists, Lawyers, and professional graduates from Liberal Arts disciplines."
    },
    {
        "question": "What kind of background is suitable for the FAST MBA program?",
        "answer": "The FAST MBA is designed for individuals with 16 years of education, including those with backgrounds in BBA, BS (Accounting & Finance), MA (Economics), Engineering, Science, Medicine, Social Sciences, Law, and Liberal Arts."
    },
    {
        "question": "How many credit hours are required to complete the FAST MBA program?",
        "answer": "The FAST MBA program requires 60 credit hours."
    },
    {
        "question": "What specific management practices are covered in this program?",
        "answer": "The content mentions an in-depth understanding of the dynamics of management practices, but doesn't specify which ones.  More information is needed to answer this question completely."
    },
    {
        "question": "How does the program address the implications of globalization?",
        "answer": "The program explores the implications of a rapidly globalizing world on management practices, though the specific approaches aren't detailed."
    },
    {
        "question": "What specific areas of data science does the KDD Lab focus on?",
        "answer": "The KDD Lab specializes in Data Science, Big Data, Analysis of Social Networks, Artificial Intelligence, Machine Learning, Deep Learning, Image Processing, Data Warehousing, and Data Mining."
    },
    {
        "question": "What kind of work does the KDD Lab team do?",
        "answer": "The team is committed to finding solutions to real-world problems using their expertise in various data science fields."
    },
    {
        "question": "What types of research projects are currently underway in this department?",
        "answer": "The department conducts advanced research in various areas, including algorithmic challenges related to social networks, images and videos, large-scale databases, and health informatics."
    },
    {
        "question": "What kinds of datasets are used in the research conducted here?",
        "answer": "Research utilizes a wide range of datasets, including those from social networks, images and videos, and large-scale databases, as well as datasets from the field of health informatics."
    },
    {
        "question": "What is the difference between data science and deep learning?",
        "answer": "Data science is a broad field encompassing various techniques to extract insights from data. Deep learning is a specific subset of machine learning, using artificial neural networks, that falls under the data science umbrella."
    },
    {
        "question": "What types of data does the data science team work with?",
        "answer": "The team works with both structured and unstructured data."
    },
    {
        "question": "What is the difference between supervised, semi-supervised, and unsupervised machine learning?",
        "answer": "The difference lies in the type of data used to train the algorithms. Supervised learning uses labeled data (input and desired output), semi-supervised learning uses a mix of labeled and unlabeled data, and unsupervised learning uses only unlabeled data."
    },
    {
        "question": "How does machine learning relate to big data?",
        "answer": "Big data provides the massive datasets that machine learning algorithms need to learn effectively.  Machine learning techniques are often used to analyze and extract valuable information from big data."
    },
    {
        "question": "What is the email address for the KDD FAST-NUCES lab?",
        "answer": "kdd.lab@nu.edu.pk"
    },
    {
        "question": "Where is the KDD FAST-NUCES lab located?",
        "answer": "National University of Computer and Emerging Sciences (FAST-NUCES), A.K. Brohi Road, H-11/4"
    },
    {
        "question": "What research areas does the KDD Lab focus on?",
        "answer": "The KDD Lab specializes in Data Science, Big Data, Analysis of Social Networks, Artificial Intelligence, Machine Learning, Deep Learning, Image Processing, Data Warehousing, and Data Mining."
    },
    {
        "question": "What kind of team works in the KDD Lab?",
        "answer": "The team consists of competent individuals committed to finding solutions to real-world problems."
    },
    {
        "question": "What types of research projects are currently underway?",
        "answer": "The university conducts advanced research in areas like algorithmic challenges applied to social networks, images and videos, large-scale databases, and health informatics."
    },
    {
        "question": "What kinds of datasets are used in the research?",
        "answer": "Researchers utilize a wide variety of datasets including social networks, images, videos, and large-scale databases, as well as data from the health informatics field."
    },
    {
        "question": "What is the difference between data science and deep learning?",
        "answer": "Data science is a broad field encompassing various techniques to extract insights from data. Deep learning is a specific subset of machine learning, and thus also a subset of data science, that uses artificial neural networks for analysis."
    },
    {
        "question": "What types of data does the Data Science team work with?",
        "answer": "The Data Science team works with both structured and unstructured data."
    },
    {
        "question": "What is the difference between supervised, semi-supervised, and unsupervised machine learning?",
        "answer": "The difference lies in the type of data used for training. Supervised learning uses labeled data (input and desired output), semi-supervised learning uses a mix of labeled and unlabeled data, and unsupervised learning uses only unlabeled data."
    },
    {
        "question": "How does machine learning relate to big data?",
        "answer": "Big data provides the massive datasets that machine learning algorithms need to learn effectively.  Machine learning techniques are often crucial for analyzing and extracting useful information from these large and complex datasets."
    },
    {
        "question": "What research areas does the KDD Lab focus on?",
        "answer": "The KDD Lab specializes in Data Science, Big Data, Analysis of Social Networks, Artificial Intelligence, Machine Learning, Deep Learning, Image Processing, Data Warehousing, and Data Mining."
    },
    {
        "question": "What kind of team is behind the KDD Lab?",
        "answer": "The team consists of competent individuals committed to finding solutions to real-world problems."
    },
    {
        "question": "What types of research projects are available in this program?",
        "answer": "The program offers advanced and innovative research opportunities in areas like algorithmic challenges related to social networks, images and videos, large-scale databases, and health informatics."
    },
    {
        "question": "What kinds of datasets are used in the research?",
        "answer": "Researchers work with a wide variety of datasets, including social networks, images, videos, and large-scale databases, as well as those related to health informatics."
    },
    {
        "question": "What is the difference between data science and deep learning?",
        "answer": "Data science is a broad field encompassing various techniques to extract insights from data. Deep learning is a specific subset of machine learning, focusing on artificial neural networks, used within the broader context of data science."
    },
    {
        "question": "What specific application domains are covered under your data science expertise?",
        "answer": "The provided text doesn't specify particular application domains, only that data science is applied to 'a wide variety of application domains'."
    },
    {
        "question": "What is location of fast islamabad campus?",
        "answer": "FAST NUCES is located in H-11/4 in Islamabad."
    },
    {
        "question": "What is fee structure of Fast?",
        "answer": "Admission Fee of Rs 30,000 (w.e.f Fall 2024 semester) is payable once at the time of admission.A refundable security deposit of Rs 20,000 is also payable at the time of admission. And 11,000 PKR per credit hour."
    },
    {
        "question": "What is the tuition fee of Fast?",
        "answer": "Currently the fee is 11,000 PKR per credit hour,Tuition Fee is payable in full before the start of each semester. It is subject to revision every year."
    },
    {
        "question": "Why choose Fast?",
        "answer": "Fast is consistently ranked Top in Computer Science and IT and HEC."
    },
    {
        "question": "Does Fast provide internship for students?",
        "answer": "Fast students can apply for internship in Fast in following labs (KDD Lab, Data Insight Lab, Genesys Lab, PCN Lab, AIM Lab)"
    },
    {
        "question": "What Undergraduate and Graduate programs are offered at fast?",
        "answer": "Undergraduate -> (BS/BBA) | Graduate -> (MS/MBA/MPhil) | Doctoral -> (Phd)"
    },
    {
        "question": "Are there any new programs starting in 2025?",
        "answer": "Fast is Launching New Programs in Multan campus (BSCS, BSSE)"
    },
    {
        "question": "Can I transfer my campus from fast?",
        "answer": "You may change your campus (LHR->ISB) by giving Fast entry test and securing merit"
    },
    {
        "question": "How often are courses updated with current industry trends?",
        "answer": "FAST regularly updates its curriculum each academic year as part of its tentative study plans, accommodating evolving industry standards"
    },
    {
        "question": "Does fast offer hybrid or online courses?",
        "answer": "FAST does not offer fully online or hybrid degrees for its core BS programs. All courses, including labs, are delivered on-campus in person."
    },
    {
        "question": "What is Fast attendance policy?",
        "answer": "100% attendance is mandatory. Students must maintain at least 80% attendance; otherwise, they may be barred from finals."
    },
    {
        "question": "What are sports activities in Fast?",
        "answer": "FAST is equipped with a solid range of sports amenities, outdoor courts, indoor games and student-led societies organize both intra and inter-university competitions."
    },
    {
        "question": "What is grading policy?",
        "answer": "Fast has (absolute) grading policy."
    },
    {
        "question": "Are double majors or major-minor combinations allowed?",
        "answer": "FAST does not officially allow double majors or minors."
    },
    {
        "question": "Does fast offer weekend classes?",
        "answer": "FAST does not offer weekend classes for its programs. All classes and labs are conducted on-campus during weekdays only."
    },
    {
        "question": "Are there Hostel facility in Fast Nuces Islamabad Campus?",
        "answer": "No, There is no hostel facility in Islamabad campus."
    },
    {
        "question": "Where is KDD lab in fast nuces?",
        "answer": "KDD lab is in C-Block Sixth Floor (C-601)"
    },
    {
        "question": "Who is current director of KDD lab?",
        "answer": "Dr. Faisal Cheema is Director and PI of KDD lab"
    },
    {
        "question": "Who is founder of KDD lab?",
        "answer": "Dr. Kiffayat Ullah Khan is founder and Dr. Shujaat Hussain is Co-Founder of KDD Lab"
    },
    {
        "question": "What is the difference between data science and deep learning?",
        "answer": "Data Science is the broad field that involves analyzing, visualizing, and interpreting data using tools like statistics, Python, and machine learning.Deep Learning is a subset of machine learning that uses neural networks to solve complex problems."
    },
    {
        "question": "What is KDD Lab?",
        "answer": "The Knowledge Discovery & Data Science (KDD) Lab specializes in Data Science, Big Data, Analysis of Social Networks, Artificial Intelligence, Machine Learning, Deep Learning, Image Processing, Data Warehousing, and Data Mining."
    },
    {
        "question": "What is expertise of KDD lab team?",
        "answer": "KDD Lab team specializes in following domains: (Data Science,Deep Learning,Machine Learning,Big Data)"
    },
    {
        "question": "Who are the members of KDD lab?",
        "answer": "Current members of KDD Lab are: Dr. Faisal Cheema, Mr. Shoaib Mehboob, Ms. Khadija Mehmood, Ms. Maryam Shahbaz"
    },
    {
        "question": "Who is the founder of KDD Lab at FAST NUCES Islamabad?",
        "answer": "Dr. Kiffayat Ullah Khan is the founder of KDD Lab at FAST NUCES Islamabad."
    },
    {
        "question": "Who is NOT the founder of KDD Lab at FAST NUCES Islamabad?",
        "answer": "Dr. Faisal Cheema is not the founder; he is the current Director and Principal Investigator. The founder is Dr. Kiffayat Ullah Khan."
    },
    {
        "question": "Who is the co-founder of KDD Lab?",
        "answer": "Dr. Shujaat Hussain is the co-founder of KDD Lab at FAST NUCES Islamabad."
    },
    {
        "question": "Who is the current director of KDD Lab?",
        "answer": "Dr. Faisal Cheema is the current Director and Principal Investigator of KDD Lab."
    },
    {
        "question": "Where is the KDD Lab located within FAST NUCES Islamabad?",
        "answer": "KDD Lab is located in C-Block, Sixth Floor (C-601) at FAST NUCES Islamabad."
    },
    {
        "question": "What kind of research does KDD Lab conduct?",
        "answer": "KDD Lab specializes in Data Science, Big Data, Artificial Intelligence, Machine Learning, Deep Learning, Image Processing, Data Warehousing, and Social Network Analysis."
    },
    {
        "question": "Who are the current members of KDD Lab?",
        "answer": "Current members include Dr. Faisal Cheema, Mr. Shoaib Mehboob, Ms. Khadija Mehmood, and Ms. Maryam Shahbaz."
    },
    {
        "question": "Does FAST NUCES Islamabad offer hostel facilities?",
        "answer": "No, the Islamabad campus of FAST NUCES does not offer hostel facilities."
    },
    {
        "question": "What labs are available for internships at FAST Islamabad?",
        "answer": "Students can apply for internships in labs such as KDD Lab, Data Insight Lab, Genesys Lab, PCN Lab, and AIM Lab."
    },
    {
        "question": "What is the tuition fee per credit hour at FAST NUCES?",
        "answer": "The current tuition fee is 11,000 PKR per credit hour."
    },
    {
        "question": "How is KDD Lab at FAST different from other data labs?",
        "answer": "KDD Lab focuses on real-world applications such as health informatics, e-recruitment, and social network analysis, using advanced ML and AI techniques."
    },
    {
        "question": "Is KDD Lab involved in Generative AI?",
        "answer": "Yes, some recent interns at KDD Lab have worked on Generative AI topics, indicating active research in the field."
    },
    {
        "question": "What is the email address for contacting KDD Lab?",
        "answer": "The email address is kdd.lab@nu.edu.pk"
    },
    {
        "question": "Where is FAST NUCES Islamabad located?",
        "answer": "The campus is located in H-11/4, Islamabad, Pakistan."
    },
    {
        "question": "What is the full name of KDD Lab at FAST NUCES?",
        "answer": "The full name is Knowledge Discovery and Data Science Lab (KDD Lab)."
    },
    {
        "question": "Which university houses the KDD Lab?",
        "answer": "The KDD Lab is located at the National University of Computer and Emerging Sciences (FAST-NUCES), Islamabad campus."
    },
    {
        "question": "What slogan does KDD Lab use to represent its work ethic?",
        "answer": "The slogan of KDD Lab is 'EFFORTS DON'T BETRAY YOU.'"
    },
    {
        "question": "What is the role of Dr. Kiffayat Ullah Khan in KDD Lab?",
        "answer": "Dr. Kiffayat Ullah Khan is the Founder and Director of the KDD Lab."
    },
    {
        "question": "What is the role of Dr. Shujaat Hussain in KDD Lab?",
        "answer": "Dr. Shujaat Hussain is the Co-Founder and Head at the KDD Lab."
    },
    {
        "question": "What kind of students are part of KDD Lab's project teams?",
        "answer": "KDD Lab includes MS and BS students as part of its AI project teams alongside Data Scientists and Software Developers."
    },
    {
        "question": "What algorithmic applications does the KDD Lab focus on?",
        "answer": "KDD Lab focuses on applications involving social networks, image/video processing, health informatics, and large-scale databases."
    },
    {
        "question": "What research methods are used in KDD Lab for data processing?",
        "answer": "KDD Lab uses supervised, semi-supervised, and unsupervised learning approaches for solving data-centric problems."
    },
    {
        "question": "Who are some researchers and assistants formerly affiliated with KDD Lab?",
        "answer": "Alumni and contributors include Mohammad Daniyal Shaiq, Hira Sajid, Sarah Kiyani, Saeed Rehman, Talha Nazar, and Sidra Tariq."
    },
    {
        "question": "What tools or methods does KDD Lab employ to manage Big Data?",
        "answer": "KDD Lab uses advanced analytical methods and software systems capable of handling complex and large-scale datasets."
    },
    {
        "question": "Does KDD Lab maintain any publication database?",
        "answer": "As of now, the official lab dashboard lists 0 publications, though this may not reflect ongoing work."
    },
    {
        "question": "Can you list technical domains under KDD Lab's expertise?",
        "answer": "Domains include Data Science, Deep Learning, Machine Learning, Big Data, Artificial Intelligence, Social Network Analysis, and Image Processing."
    },
    {
        "question": "What is the quote featured on KDD Lab's website?",
        "answer": "“If you can't explain it simply, you don't understand it well enough.” — Albert Einstein."
    },
    {
        "question": "hello",
        "answer": "Hi there! How can I help you today?"
    },
    {
        "question": "When was FAST-NUCES established, and what is its significance in Pakistan's educational landscape?",
        "answer": "The National University of Computer and Emerging Sciences (FAST-NUCES) was established in 2000 as Pakistan's first multi-campus private sector university. It is recognized for its contributions to computer science and emerging technologies, with campuses in Islamabad, Karachi, Lahore, Peshawar, and Faisalabad."
    },
    {
        "question": "What academic programs are offered at FAST-NUCES Islamabad?",
        "answer": "FAST-NUCES Islamabad offers undergraduate, postgraduate, and doctoral programs in various disciplines, including Computer Science, Electrical Engineering, Civil Engineering, Artificial Intelligence, Data Science, Cyber Security, Business Administration, and Accounting & Finance."
    },
    {
        "question": "Where is the Islamabad campus of FAST-NUCES located?",
        "answer": "The Islamabad campus of FAST-NUCES is situated at A.K. Brohi Road, H-11/4, Islamabad, Pakistan."
    },
    {
        "question": "What is the primary focus of the Knowledge Discovery & Data Science (KDD) Lab at FAST-NUCES Islamabad?",
        "answer": "The KDD Lab specializes in areas such as Data Science, Big Data, Social Network Analysis, Artificial Intelligence, Machine Learning, Deep Learning, Image Processing, Data Warehousing, and Data Mining. It aims to conduct advanced and innovative research in these domains."
    },
    {
        "question": "Who are the key personnel associated with the KDD Lab?",
        "answer": "The KDD Lab was founded by Dr. Kiffayat Ullah Khan and co-founded by Dr. Shujaat Hussain. Dr. Faisal Cheema serves as the current director, leading a team of researchers and students in various projects."
    },
    {
        "question": "What is the physical location of the KDD Lab within the FAST-NUCES Islamabad campus?",
        "answer": "The KDD Lab is located in Room C-601, C-Block, at the FAST-NUCES Islamabad campus."
    },
    {
        "question": "How can one contact the KDD Lab for collaborations or inquiries?",
        "answer": "Interested individuals can reach out to the KDD Lab via email at kdd.lab@nu.edu.pk."
    },
    {
        "question": "What is the motto of the KDD Lab?",
        "answer": "The KDD Lab operates under the slogan: 'EFFORTS DON'T BETRAY YOU,' reflecting its commitment to diligent research and innovation."
    },
    {
        "question": "What are some areas of expertise and research interests within the KDD Lab?",
        "answer": "The lab's expertise encompasses Data Science, Deep Learning, Machine Learning, Big Data analytics, Social Network Analysis, Image Processing, and the development of AI-driven applications addressing real-world problems."
    },
    {
        "question": "Are there any notable alumni or team members from the KDD Lab?",
        "answer": "The KDD Lab comprises a diverse team, including MS and BS students, data scientists, and developers. Notable members include Shoaib Mehboob, Khadija Mehmood, Maryam Shahbaz, among others, who have contributed to various research projects and publications."
    },
    {
        "question": "What kind of research outputs has the KDD Lab produced?",
        "answer": "The KDD Lab has been involved in numerous research projects, resulting in publications across various domains such as AI, machine learning, and data science. Their work contributes to both academic knowledge and practical applications in the tech industry."
    },
    {
        "question": "What is the official address of FAST-NUCES Islamabad campus?",
        "answer": "The official address of FAST-NUCES Islamabad campus is A.K. Brohi Road, H-11/4, Islamabad, Pakistan."
    },
    {
        "question": "What undergraduate programs are offered at FAST-NUCES Islamabad?",
        "answer": "FAST-NUCES Islamabad offers undergraduate programs in various disciplines, including BS in Computer Science, Electrical Engineering, Civil Engineering, Artificial Intelligence, Data Science, Cyber Security, Business Administration, and Accounting & Finance."
    },
    {
        "question": "What is the mission of the Knowledge Discovery & Data Science (KDD) Lab at FAST-NUCES Islamabad?",
        "answer": "The KDD Lab aims to conduct advanced and innovative research in areas such as Data Science, Big Data, Social Network Analysis, Artificial Intelligence, Machine Learning, Deep Learning, Image Processing, Data Warehousing, and Data Mining."
    },
    {
        "question": "What are some of the research areas of the KDD Lab?",
        "answer": "The KDD Lab specializes in Data Science, Big Data, Social Network Analysis, Artificial Intelligence, Machine Learning, Deep Learning, Image Processing, Data Warehousing, and Data Mining."
    },
    {
        "question": "What are the contact details for FAST-NUCES Islamabad campus?",
        "answer": "You can contact FAST-NUCES Islamabad campus at +92 51 111 128 128 or visit their official website at https://isb.nu.edu.pk."
    },
    {
        "question": "What is the slogan of the KDD Lab?",
        "answer": "The slogan of the KDD Lab is 'EFFORTS DON'T BETRAY YOU,' reflecting its commitment to diligent research and innovation."
    },
    {
        "question": "Who are the key personnel associated with the KDD Lab?",
        "answer": "The KDD Lab was founded by Dr. Kiffayat Ullah Khan and co-founded by Dr. Shujaat Hussain. Dr. Faisal Cheema serves as the current director, leading a team of researchers and students in various projects."
    },
    {
        "question": "Where is the KDD Lab located within the FAST-NUCES Islamabad campus?",
        "answer": "The KDD Lab is located in Room C-601, C-Block, at the FAST-NUCES Islamabad campus."
    },
    {
        "question": "How can one contact the KDD Lab for collaborations or inquiries?",
        "answer": "Interested individuals can reach out to the KDD Lab via email at kdd.lab@nu.edu.pk."
    },
    {
        "question": "What is the primary focus of the Knowledge Discovery & Data Science (KDD) Lab at FAST-NUCES Islamabad?",
        "answer": "The KDD Lab specializes in areas such as Data Science, Big Data, Social Network Analysis, Artificial Intelligence, Machine Learning, Deep Learning, Image Processing, Data Warehousing, and Data Mining. It aims to conduct advanced and innovative research in these domains."
    },
    {
        "question": "What programming languages are commonly used in research projects at the KDD Lab?",
        "answer": "Python is predominantly used at the KDD Lab for research and development, along with R for statistical analysis, and occasionally Java or Scala for big data processing."
    },
    {
        "question": "How does the KDD Lab promote student involvement in research?",
        "answer": "The lab actively encourages participation from both undergraduate and graduate students through internships, Final Year Projects, and assistantships on funded research projects."
    },
    {
        "question": "What is the structure of a typical research team at the KDD Lab?",
        "answer": "A typical research team consists of faculty mentors, research assistants (MS/PhD), undergraduate interns, and software developers, often collaborating across disciplines."
    },
    {
        "question": "Does KDD Lab collaborate with international institutions?",
        "answer": "Yes, KDD Lab has collaborated on research with international academic institutions and publishes its findings in globally recognized conferences and journals."
    },
    {
        "question": "What tools and platforms are used for data processing in the KDD Lab?",
        "answer": "The lab uses platforms like Apache Spark, TensorFlow, PyTorch, Hadoop, and Scikit-learn for large-scale machine learning and data analytics."
    },
    {
        "question": "How does KDD Lab ensure ethical AI research?",
        "answer": "KDD Lab adheres to ethical standards by anonymizing datasets, conducting fairness audits on algorithms, and complying with data privacy regulations."
    },
    {
        "question": "What student societies at FAST-NUCES work closely with KDD Lab?",
        "answer": "FAST Data Science Society (DSS) and ACM-FAST Chapter frequently collaborate with KDD Lab for workshops, hackathons, and research expos."
    },
    {
        "question": "How can students apply for internships at KDD Lab?",
        "answer": "Students can apply by submitting their CV and a statement of interest to the lab’s official email or through university internship portals during the open call periods."
    },
    {
        "question": "What are the top journals or conferences where KDD Lab has published?",
        "answer": "Notable venues include IEEE Access, Springer Journal of Big Data, and conferences like KDD, NeurIPS, and the International Conference on Data Science (ICDS)."
    },
    {
        "question": "What are the future goals of KDD Lab?",
        "answer": "The lab aims to expand its focus into generative AI, real-time analytics, and multidisciplinary AI applications in agriculture, healthcare, and education."
    },
    {
        "question": "How does the FAST-NUCES Islamabad campus support research labs like KDD?",
        "answer": "The university provides high-performance computing resources, dedicated lab space, funding opportunities, and administrative support for national and international collaborations."
    },
    {
        "question": "What is unique about FAST-NUCES's approach to combining academia and industry?",
        "answer": "FAST maintains strong ties with the tech industry through curriculum alignment, advisory boards, sponsored projects, and job placement drives."
    },
    {
        "question": "Are any courses at FAST co-taught or guest-lectured by KDD Lab researchers?",
        "answer": "Yes, several advanced AI and data science courses are taught or co-supervised by KDD-affiliated faculty, integrating research insights into the curriculum."
    },
    {
        "question": "What is the primary focus of the Knowledge Discovery & Data Science (KDD) Lab at FAST-NUCES Islamabad?",
        "answer": "The KDD Lab specializes in areas such as Data Science, Big Data, Social Network Analysis, Artificial Intelligence, Machine Learning, Deep Learning, Image Processing, Data Warehousing, and Data Mining. It aims to conduct advanced and innovative research in these domains."
    },
    {
        "question": "Who are the key personnel associated with the KDD Lab?",
        "answer": "The KDD Lab was founded by Dr. Kiffayat Ullah Khan and co-founded by Dr. Shujaat Hussain. Dr. Faisal Cheema serves as the current director, leading a team of researchers and students in various projects."
    },
    {
        "question": "What is the physical location of the KDD Lab within the FAST-NUCES Islamabad campus?",
        "answer": "The KDD Lab is located in Room C-601, C-Block, at the FAST-NUCES Islamabad campus."
    },
    {
        "question": "How can one contact the KDD Lab for collaborations or inquiries?",
        "answer": "Interested individuals can reach out to the KDD Lab via email at kdd.lab@nu.edu.pk."
    },
    {
        "question": "What is the slogan of the KDD Lab?",
        "answer": "The KDD Lab operates under the slogan: 'EFFORTS DON'T BETRAY YOU,' reflecting its commitment to diligent research and innovation."
    },
    {
        "question": "What are some areas of expertise and research interests within the KDD Lab?",
        "answer": "The lab's expertise encompasses Data Science, Deep Learning, Machine Learning, Big Data analytics, Social Network Analysis, Image Processing, and the development of AI-driven applications addressing real-world problems."
    },
    {
        "question": "Are there any notable alumni or team members from the KDD Lab?",
        "answer": "The KDD Lab comprises a diverse team, including MS and BS students, data scientists, and developers. Notable members include Shoaib Mehboob, Khadija Mehmood, Maryam Shahbaz, among others, who have contributed to various research projects and publications."
    },
    {
        "question": "What kind of research outputs has the KDD Lab produced?",
        "answer": "The KDD Lab has been involved in numerous research projects, resulting in publications across various domains such as AI, machine learning, and data science. Their work contributes to both academic knowledge and practical applications in the tech industry."
    },
    {
        "question": "What is the official address of FAST-NUCES Islamabad campus?",
        "answer": "The official address of FAST-NUCES Islamabad campus is A.K. Brohi Road, H-11/4, Islamabad, Pakistan."
    },
    {
        "question": "What undergraduate programs are offered at FAST-NUCES Islamabad?",
        "answer": "FAST-NUCES Islamabad offers undergraduate programs in various disciplines, including BS in Computer Science, Electrical Engineering, Civil Engineering, Artificial Intelligence, Data Science, Cyber Security, Business Administration, and Accounting & Finance."
    },
    {
        "question": "What are the contact details for FAST-NUCES Islamabad campus?",
        "answer": "You can contact FAST-NUCES Islamabad campus at +92 51 111 128 128 or visit their official website at https://isb.nu.edu.pk."
    },
    {
        "question": "What programming languages are commonly used in research projects at the KDD Lab?",
        "answer": "Python is predominantly used at the KDD Lab for research and development, along with R for statistical analysis, and occasionally Java or Scala for big data processing."
    },
    {
        "question": "How does the KDD Lab promote student involvement in research?",
        "answer": "The lab actively encourages participation from both undergraduate and graduate students through internships, Final Year Projects, and assistantships on funded research projects."
    },
    {
        "question": "What is the structure of a typical research team at the KDD Lab?",
        "answer": "A typical research team consists of faculty mentors, research assistants (MS/PhD), undergraduate interns, and software developers, often collaborating across disciplines."
    },
    {
        "question": "Does KDD Lab collaborate with international institutions?",
        "answer": "Yes, KDD Lab has collaborated on research with international academic institutions and publishes its findings in globally recognized conferences and journals."
    },
    {
        "question": "What tools and platforms are used for data processing in the KDD Lab?",
        "answer": "The lab uses platforms like Apache Spark, TensorFlow, PyTorch, Hadoop, and Scikit-learn for large-scale machine learning and data analytics."
    },
    {
        "question": "How does KDD Lab ensure ethical AI research?",
        "answer": "KDD Lab adheres to ethical standards by anonymizing datasets, conducting fairness audits on algorithms, and complying with data privacy regulations."
    },
    {
        "question": "What student societies at FAST-NUCES work closely with KDD Lab?",
        "answer": "FAST Data Science Society (FDSS) and ACM-FAST Chapter frequently collaborate with KDD Lab for workshops, hackathons, and research expos."
    },
    {
        "question": "How can students apply for internships at KDD Lab?",
        "answer": "Students can apply by submitting their CV and a statement of interest to the lab’s official email or through university internship portals during the open call periods."
    },
    {
        "question": "What are the top journals or conferences where KDD Lab has published?",
        "answer": "Notable venues include IEEE Access, Springer Journal of Big Data, and conferences like KDD, NeurIPS, and the International Conference on Data Science (ICDS)."
    },
    {
        "question": "What are the future goals of KDD Lab?",
        "answer": "The lab aims to expand its focus into generative AI, real-time analytics, and multidisciplinary AI applications in agriculture, healthcare, and education."
    },
    {
        "question": "How does the FAST-NUCES Islamabad campus support research labs like KDD?",
        "answer": "The university provides high-performance computing resources, dedicated lab space, funding opportunities, and administrative support for national and international collaborations."
    },
    {
        "question": "What is unique about FAST-NUCES's approach to combining academia and industry?",
        "answer": "FAST maintains strong ties with the tech industry through curriculum alignment, advisory boards, sponsored projects, and job placement drives."
    },
    {
        "question": "Are any courses at FAST co-taught or guest-lectured by KDD Lab researchers?",
        "answer": "Yes, several advanced AI and data science courses are taught or co-supervised by KDD-affiliated faculty, integrating research insights into the curriculum."
    },
    {
        "question": "What is the purpose of the FAST-Resources GitHub repository?",
        "answer": "The FAST-Resources repository serves as a centralized collection of academic resources for students of FAST-NUCES. It includes course materials, books, past papers, cheat sheets, and tools useful for various departments."
    },
    {
        "question": "Which FAST-NUCES campus is the FAST-Resources repository intended for?",
        "answer": "The repository is designed primarily for FAST-NUCES students across all campuses, but much of the content appears to be aligned with the Islamabad campus curriculum."
    },
    {
        "question": "What departments are covered in the FAST-Resources GitHub repository?",
        "answer": "The repository includes resources for multiple departments including Computer Science, Electrical Engineering, Business Administration, and Civil Engineering."
    },
    {
        "question": "What types of files and content are included in the FAST-Resources repository?",
        "answer": "The repository contains folders of categorized study materials such as slides, textbooks, solved quizzes, midterms and finals, cheat sheets, programming exercises, and project templates."
    },
    {
        "question": "Is there a way to contribute to the FAST-Resources GitHub repository?",
        "answer": "Yes, the repository encourages community contributions. Users can fork the repo, add or update content, and create pull requests to have their materials added."
    },
    {
        "question": "What is the license of the FAST-Resources repository?",
        "answer": "The repository is licensed under the MIT License, allowing users to use, copy, modify, merge, and distribute the content freely with attribution."
    },
    {
        "question": "Does the FAST-Resources repository include tools or utilities for developers?",
        "answer": "Yes, the repository has a section called 'Developer Tools' that includes cheat sheets for Git, Markdown, LaTeX, Python, and other programming utilities."
    },
    {
        "question": "Are there resources for Final Year Projects (FYPs) in the FAST-Resources repository?",
        "answer": "Yes, the repository provides guidance and documents for Final Year Projects including past project reports, templates, and tips for report writing and presentations."
    },
    {
        "question": "Does the FAST-Resources GitHub repo include links to FAST societies or clubs?",
        "answer": "Yes, it lists and sometimes links to student societies such as FAST Computing Society, FAST Data Science Society, and ACM Student Chapter."
    },
    {
        "question": "Can this repository help in course registration and degree planning at FAST?",
        "answer": "Yes, the repository includes course outlines, elective suggestions, and planning guides to help students navigate course registration and academic planning."
    },
    {
        "question": "What type of content is available for the course 'Data Structures' in the FAST-Resources GitHub repository?",
        "answer": "The 'Data Structures' folder includes past papers, handouts, lecture slides, and implementation exercises focused on stacks, queues, trees, hashing, and sorting algorithms."
    },
    {
        "question": "Does the FAST-Resources repository provide materials for 'Database Systems'?",
        "answer": "Yes, the 'Database Systems' folder contains SQL scripts, ERD diagrams, past papers, and notes covering relational algebra, normalization, transactions, and indexing."
    },
    {
        "question": "Is there content for the course 'Artificial Intelligence' in the FAST-Resources GitHub?",
        "answer": "The repository includes AI-related materials such as slides, assignment solutions, and notes on search algorithms, knowledge representation, and machine learning fundamentals."
    },
    {
        "question": "What programming-focused courses are supported in the FAST-Resources repo?",
        "answer": "Programming-related courses include Programming Fundamentals, Object-Oriented Programming, and Advanced Programming, with resources like coding exercises, lab tasks, and project templates."
    },
    {
        "question": "Are there resources for 'Operating Systems' in the FAST-Resources repository?",
        "answer": "Yes, the repository provides content on memory management, CPU scheduling, file systems, and synchronization mechanisms, along with solved quizzes and lab assignments."
    },
    {
        "question": "Does the FAST-Resources repo provide help for midterm and final exam preparation?",
        "answer": "Almost every course folder includes solved past papers, quizzes, and review slides specifically designed to help students prepare for midterms and final exams."
    },
    {
        "question": "What kind of materials are available for the course 'Computer Networks'?",
        "answer": "The Computer Networks section includes lecture notes, protocol diagrams, network layer concepts, quizzes, and lab configurations using Wireshark and socket programming."
    },
    {
        "question": "Are elective courses like 'Data Science' included in the FAST-Resources repo?",
        "answer": "Yes, electives such as 'Data Science', 'Cyber Security', and 'Blockchain' are represented, offering notebooks, cheat sheets, course summaries, and project outlines."
    },
    {
        "question": "Is Software Engineering covered in the FAST-Resources GitHub repository?",
        "answer": "Yes, the Software Engineering folder includes case studies, UML diagrams, software process models, and documentation templates used in semester-long projects."
    },
    {
        "question": "How are first-year CS students supported by the FAST-Resources GitHub repo?",
        "answer": "Introductory courses like Programming Fundamentals and Discrete Structures provide students with foundational tutorials, exam preparation material, and guided assignments."
    },
    {
        "question": "What kind of resources are available in the FAST-Resources GitHub for Final Year Projects?",
        "answer": "The FYP section provides report templates, formatting guidelines, evaluation rubrics, presentation slides, and sample completed projects to guide students through their final year research."
    },
    {
        "question": "Does the FAST-Resources repository include an FYP proposal format?",
        "answer": "Yes, the repository includes standardized proposal templates that cover project motivation, objectives, methodology, timelines, and resource requirements."
    },
    {
        "question": "Are there any example FYP reports available in the repository?",
        "answer": "Yes, the repository contains anonymized example reports from past student projects which can be used as references for formatting, content structure, and citation practices."
    },
    {
        "question": "What tools are recommended in the FYP documentation for creating diagrams and reports?",
        "answer": "Tools such as Microsoft Visio, Lucidchart, Draw.io for diagrams and Overleaf or MS Word for documentation are recommended in the FYP resources."
    },
    {
        "question": "Is there an FYP timeline or milestone checklist in the repository?",
        "answer": "Yes, the FYP folder includes a semester-wise milestone plan that outlines expected deliverables such as proposal, SRS, design, midterm and final evaluation presentations."
    },
    {
        "question": "What type of evaluation criteria are used for grading Final Year Projects?",
        "answer": "Evaluation rubrics include criteria such as innovation, technical depth, implementation quality, documentation, presentation skills, and teamwork."
    },
    {
        "question": "Does the repository include presentation slides or pitch decks for FYPs?",
        "answer": "Yes, it offers sample presentation slides used for midterm and final evaluations to help students build their own pitch decks."
    },
    {
        "question": "Are there any guidelines on how to select a good FYP topic?",
        "answer": "The resources provide tips on identifying industry-relevant, technically feasible, and research-worthy FYP topics that match student skill sets and supervisor interests."
    },
    {
        "question": "Is there any information about FYP documentation best practices?",
        "answer": "Yes, students are guided on version control, formatting standards, citation rules, and how to organize content into SRS, SDS, and final report structures."
    },
    {
        "question": "Can students find information on FYP viva or defense preparation in the repository?",
        "answer": "Yes, the FYP folder includes checklists and example Q&A to prepare students for viva voce sessions conducted at the end of the project lifecycle."
    },
    {
        "question": "What developer tools are included in the FAST-Resources GitHub repository?",
        "answer": "The repository includes tools like Git, GitHub, LaTeX, Markdown, Postman, Python, VS Code shortcuts, and general CLI commands—all bundled as cheat sheets and guides."
    },
    {
        "question": "Is there a Git and GitHub cheatsheet in the FAST-Resources repo?",
        "answer": "Yes, the Developer-Tools section includes a Git cheatsheet covering basic to advanced commands such as clone, commit, push, pull, branching, merging, and conflict resolution."
    },
    {
        "question": "Does the FAST-Resources repository provide guidance on using LaTeX?",
        "answer": "Yes, it provides LaTeX syntax guides and templates for creating well-formatted technical reports, academic articles, and Final Year Project documentation."
    },
    {
        "question": "Are there any resources to help students use Markdown effectively?",
        "answer": "A dedicated Markdown cheatsheet is available that explains headings, links, code blocks, tables, and formatting useful for GitHub README files and documentation."
    },
    {
        "question": "What is included in the Python cheatsheet in the Developer-Tools section?",
        "answer": "The Python cheatsheet includes syntax examples for loops, conditionals, data structures, functions, and common modules like NumPy, Pandas, and Matplotlib."
    },
    {
        "question": "Is Postman covered in the FAST-Resources Developer-Tools section?",
        "answer": "Yes, there is a Postman API testing guide explaining how to structure requests, use variables, automate tests, and handle authentication headers."
    },
    {
        "question": "Does the Developer-Tools folder include command line utilities?",
        "answer": "Yes, there is a CLI cheatsheet with commands for Linux and Windows terminals including navigation, file handling, environment variables, and process monitoring."
    },
    {
        "question": "Are there VS Code tips or shortcuts included in the repo?",
        "answer": "Yes, the repository includes a list of VS Code shortcuts and extensions for productivity enhancement, debugging, code navigation, and version control integration."
    },
    {
        "question": "Can these developer tools help with version-controlled collaboration?",
        "answer": "Absolutely. The Git and GitHub guides help students work in teams using branches, pull requests, forks, and issues for organized collaboration on projects."
    },
    {
        "question": "Are the tools suitable for first-year or non-CS students?",
        "answer": "Yes, the materials are beginner-friendly and can support students from other departments like EE and Business who need basic developer skills for coursework or projects."
    },
    {
        "question": "What does KDD stand for in the context of the research lab at FAST-NUCES Islamabad?",
        "answer": "KDD stands for Knowledge Discovery and Data Science. The KDD Lab at FAST-NUCES Islamabad focuses on discovering patterns from large-scale data using machine learning, data mining, and AI techniques."
    },
    {
        "question": "What is the vision of the KDD Lab at FAST Islamabad?",
        "answer": "The KDD Lab envisions building real-world intelligent systems that use machine learning and data science to solve interdisciplinary problems in social science, economics, healthcare, and natural sciences."
    },
    {
        "question": "What is the mission of the KDD Lab?",
        "answer": "The mission of the KDD Lab is to drive fundamental and applied research in knowledge discovery, data mining, and machine learning to address national and international challenges using AI-driven systems."
    },
    {
        "question": "Which interdisciplinary domains does the KDD Lab focus on?",
        "answer": "The KDD Lab works across various domains including bioinformatics, e-government systems, healthcare analytics, business intelligence, and social network mining."
    },
    {
        "question": "What kind of team composition does the KDD Lab maintain?",
        "answer": "The lab includes faculty, MS and BS students, research assistants, and developers working collaboratively on government-funded and academic research projects."
    },
    {
        "question": "How does the KDD Lab support undergraduate students?",
        "answer": "The lab provides opportunities for undergraduates to work on research projects, contribute to publications, develop prototypes, and participate in national-level competitions and grants."
    },
    {
        "question": "What are the lab's main objectives for student involvement?",
        "answer": "The lab aims to equip students with practical experience in research, encourage scientific publication, foster innovation, and prepare them for graduate studies or tech entrepreneurship."
    },
    {
        "question": "How is the research output of the KDD Lab disseminated?",
        "answer": "The KDD Lab publishes in international journals, presents at conferences, files patents, and develops real-world AI systems for deployment in industry and public sectors."
    },
    {
        "question": "What is the FAST Data Science Society (FDSS) and its primary mission?",
        "answer": "Established in 2021, FDSS is FAST-NUCES Islamabad's first student-run Data Science society. Its mission is to bridge the gap between disciplines, fostering a community where students can explore and excel in data science through talks, teaching, and research initiatives."
    },
    {
        "question": "What was the 'DataVerse' initiative launched by FDSS?",
        "answer": "Launched in November 2023, DataVerse is a series of workshops and discussions focused on advanced data science skills. It featured expert-led sessions on tools like Excel, Python, SQL, and Power BI, attracting over 150 participants and promoting skill-building and networking."
    },
    {
        "question": "Can you provide details about the 'DataCon' event organized by FDSS?",
        "answer": "Held in May 2024, DataCon was a significant event that brought together professionals and students passionate about data science. It attracted over 150 delegates from 12 universities and featured sessions on career paths, interview techniques, and data-driven business strategies."
    },
    {
        "question": "What was the focus of the 'DataQuest' event by FDSS?",
        "answer": "Scheduled for December 2023, DataQuest was a competitive event aimed at enhancing data science skills. It included a SQL Challenge and Data Visualization Competition, with over 70 teams participating, and featured a workshop on Deep Ensemble Learning in Computer Vision."
    },
    {
        "question": "How does FDSS collaborate with industry partners for student development?",
        "answer": "FDSS partners with organizations like DataCamp to provide students with access to online courses in Python, R, SQL, and more, facilitating continuous learning and skill enhancement."
    },
    {
        "question": "What opportunities does FDSS offer for students interested in data science?",
        "answer": "FDSS offers workshops, hackathons, and training sessions aimed at teaching data science skills and tools to members and the wider community, promoting ethical and impactful data science practices."
    },
    {
        "question": "How can students get involved with FDSS activities?",
        "answer": "Students can participate in FDSS events by registering through their official website or social media platforms. They can also join as members to stay updated on upcoming workshops and competitions."
    },
    {
        "question": "What is the relationship between FDSS and the KDD Lab at FAST-NUCES?",
        "answer": "FDSS and the KDD Lab collaborate on various initiatives, including workshops and research projects, to provide students with practical experience in data science and machine learning applications."
    },
    {
        "question": "Are there any notable achievements of FDSS in promoting data science education?",
        "answer": "FDSS has successfully organized multiple events like DataVerse, DataCon, and DataQuest, attracting participants from various universities and fostering a strong data science community on campus."
    },
    {
        "question": "Where can I find more information about FDSS events and initiatives?",
        "answer": "Detailed information about FDSS events and initiatives can be found on their official website: https://fdssisb.com/ and their LinkedIn page: https://pk.linkedin.com/company/fdssisb."
    },
    {
        "question": "Can you provide a detailed paragraph about the KDD Lab at FAST-NUCES Islamabad?",
        "answer": "The Knowledge Discovery & Data Science (KDD) Lab at FAST-NUCES Islamabad is a pioneering research center specializing in data science, machine learning, and artificial intelligence. Founded by Dr. Kiffayat Ullah Khan and currently directed by Dr. Faisal Cheema, the lab works on interdisciplinary research projects involving predictive analytics, resume parsing, and social network mining. Funded by national organizations like NCAI and HEC, the lab houses undergraduate and postgraduate researchers working on impactful AI solutions. Located in Room C-601, C Block, the lab also collaborates with student bodies like the FAST Data Science Society."
    },
    {
        "question": "what grant did the lab win in march 2021",
        "answer": "The lab won a Rs. 14.665 Million grant from the National Center for Artificial Intelligence (NCAI) in March 2021."
    },
    {
        "question": "who funded the e‑recruitment project",
        "answer": "This project is funded by the National Center for Artificial Intelligence (NCAI)."
    },
    {
        "question": "how much funding was awarded",
        "answer": "The project received PKR 14.665 Million in funding."
    },
    {
        "question": "what are the dates of the project",
        "answer": "The project runs from March 2021 to September 2022."
    },
    {
        "question": "what is the title of the project",
        "answer": "“Re‑Designing E‑Recruitment using AI for Temporal Analysis.”"
    },
    {
        "question": "what is the goal of the project",
        "answer": "The goal is to develop AI‑based algorithms that help e‑recruiters efficiently select the right candidates for the right jobs, ensuring deserving talent gets interview opportunities."
    },
    {
        "question": "who is working on the project",
        "answer": "A team of data scientists, software developers, and MS and BS students is developing the project."
    },
    {
        "question": "what are the main features of the project",
        "answer": "Key features include automated resume parsing, candidate skill enrichment, an efficient ranking algorithm, and automated feature‑importance based on user‑feedback trends."
    },
    {
        "question": "what is automated resume parsing",
        "answer": "It automatically extracts structured information—like skills, education, and experience—from resumes using AI techniques."
    },
    {
        "question": "what does candidate skill enrichment mean",
        "answer": "It augments a candidate’s profile with inferred or normalized skills, making comparisons more accurate."
    },
    {
        "question": "how does the ranking algorithm work",
        "answer": "The algorithm ranks candidates based on relevance to job requirements, using temporal analysis of user feedback to improve over time."
    },
    {
        "question": "what is feature importance based on trends",
        "answer": "It automatically identifies which resume features (e.g., specific skills or experiences) matter most, by analyzing trends in recruiter feedback."
    },
    {
        "question": "when did the project start and end",
        "answer": "It started in March 2021 and concluded in September 2022."
    },
    {
    "question": "how many fun facts are there about KDD FAST-NUCES",
    "answer": "Here are some fun facts about KDD FAST-NUCES!"
  },
  {
    "question": "total fyps",
    "answer": "KDD FAST-NUCES has supported a total of 20 Final Year Projects (FYPs)."
  },
  {
    "question": "how many funded projects",
    "answer": "There are 3 funded projects currently running at KDD FAST-NUCES."
  },
  {
    "question": "number of team members",
    "answer": "The KDD FAST-NUCES team comprises 8 core members."
  },
  {
    "question": "how many publications",
    "answer": "To date, KDD FAST-NUCES has produced 13 publications."
  },
  {
    "question": "total alumni",
    "answer": "KDD FAST-NUCES has 5 alumni who have graduated from our programs."
  },
  {
    "question": "fun facts about kdd fast nuces",
    "answer": "Did you know? KDD FAST-NUCES has guided 20 FYPs, overseen 3 funded projects, and produced 13 research publications with a dedicated team of 8 members and 5 alumni!"
  },
  {
    "question": "What is Mulazmat?",
    "answer": "The main idea of this project is to develop Artificial Intelligence based algorithms to assist E-Recruiters to efficiently select right candidates for right jobs."
  },
  {
    "question": "Courses offered for undergraduate|bachelors programs?",
    "answer": "BSAI, BSDS, BSCS, BSSE, BBA, BSFintech, BSEE, BSCYS"
  },
  {
    "question": "Courses offered for graduate|masters programs?",
    "answer": "MSAI, MSDS, MSCS, MSSE, MBA, MSEE"
  },
  {
    "question": "What are timings for undergraduate|bachelors classes",
    "answer": "Undergraduate classes are in morning."
  },
  {
    "question": "What are timings for graduate|masters classes",
    "answer": "Evening classes are held."
  },
  {
    "question": "How long is regular semester",
    "answer": "Regular semester consists of 16 weeks"
  },
  {
    "question": "How long is summer semester",
    "answer": "Summer semester consists of 8 weeks"
  },
  {
    "question": "How long are summer internships",
    "answer": "Summer Internships consists of 8 weeks"
  },
  {
    "question": "How can i contact KDD lab?",
    "answer": "You can mail at kdd.lab@nu.edu.pk"
  },
  {
    "question": "What are timings of KDD lab?",
    "answer": "You can mail at kdd.lab@nu.edu.pk to inquire timings"
  }
]<|MERGE_RESOLUTION|>--- conflicted
+++ resolved
@@ -1,1347 +1,1345 @@
-[
-    {
-        "question": "hello",
-<<<<<<< HEAD
-        "answer": "Hello! I'm your FAST-NUCES & KDD Lab assistant. How can I help you today?"
-    },
-    {
-        "question": "hi how are you",
-        "answer": "Hi there! What would you like to know about FAST-NUCES or the KDD Lab?"
-    },
-    {
-        "question": "hey",
-        "answer": "Hey! Feel free to ask me anything about FAST-NUCES or the KDD Lab."
-    },
-    {
-        "question": "how are you",
-        "answer": "I'm just a bot, but I'm here and ready to help with your FAST-NUCES or KDD Lab questions!"
-    },
-    {
-        "question": "thank you",
-        "answer": "You're welcome! Let me know if there's anything else you'd like to ask."
-    },
-    {
-        "question": "thanks",
-        "answer": "No problem - happy to help!"
-    },
-    {
-        "question": "thank you very much",
-        "answer": "Glad I could help! Any other questions about FAST-NUCES or the KDD Lab?"
-    },
-    {
-        "question": "good morning",
-        "answer": "Good morning! What can I help you with today regarding FAST-NUCES or the KDD Lab?"
-    },
-    {
-        "question": "good afternoon",
-        "answer": "Good afternoon! Ask me anything about FAST-NUCES or the KDD Lab."
-    },
-    {
-        "question": "good evening",
-        "answer": "Good evening! How can I assist you with FAST-NUCES or the KDD Lab?"
-    },
-    {
-        "question": "bye",
-        "answer": "Goodbye! Feel free to come back if you have more questions about FAST-NUCES or the KDD Lab."
-    },
-    {
-        "question": "goodbye",
-        "answer": "Goodbye! I'm here whenever you need info on FAST-NUCES or the KDD Lab."
-    },
-    {
-        "question": "how is it going",
-        "answer": "All systems operational! Ask me anything about FAST-NUCES or the KDD Lab."
-    },
-    {
-        "question": "what's up",
-        "answer": "I'm here to help with FAST-NUCES and KDD Lab questions. What would you like to know?"
-    },
-    {
-        "question": "help",
-        "answer": "Sure - ask me questions about FAST-NUCES (admissions, departments, contacts) or the KDD Lab (research, projects, events)."
-    },
-    {
-        "question": "see you later",
-        "answer": "See you! Drop by anytime for FAST-NUCES & KDD Lab info."
-    },
-    {
-        "question": "have a nice day",
-        "answer": "Thanks! You too - feel free to return for more FAST-NUCES or KDD Lab questions."
-    },
-    {
-        "question": "i didn't understand",
-        "answer": "Sorry! Could you rephrase your question about FAST-NUCES or the KDD Lab?"
-=======
-        "answer": "Hello! I’m your FAST‑NUCES & KDD Lab assistant. How can I help you today?"
-    },
-    {
-        "question": "hi how are you",
-        "answer": "Hi there! What would you like to know about FAST‑NUCES or the KDD Lab?"
-    },
-    {
-        "question": "hey",
-        "answer": "Hey! Feel free to ask me anything about FAST‑NUCES or the KDD Lab."
-    },
-    {
-        "question": "how are you",
-        "answer": "I’m just a bot, but I’m here and ready to help with your FAST‑NUCES or KDD Lab questions!"
-    },
-    {
-        "question": "thank you",
-        "answer": "You’re welcome! Let me know if there’s anything else you’d like to ask."
-    },
-    {
-        "question": "thanks",
-        "answer": "No problem—happy to help!"
-    },
-    {
-        "question": "thank you very much",
-        "answer": "Glad I could help! Any other questions about FAST‑NUCES or the KDD Lab?"
-    },
-    {
-        "question": "good morning",
-        "answer": "Good morning! What can I help you with today regarding FAST‑NUCES or the KDD Lab?"
-    },
-    {
-        "question": "good afternoon",
-        "answer": "Good afternoon! Ask me anything about FAST‑NUCES or the KDD Lab."
-    },
-    {
-        "question": "good evening",
-        "answer": "Good evening! How can I assist you with FAST‑NUCES or the KDD Lab?"
-    },
-    {
-        "question": "bye",
-        "answer": "Goodbye! Feel free to come back if you have more questions about FAST‑NUCES or the KDD Lab."
-    },
-    {
-        "question": "goodbye",
-        "answer": "Goodbye! I’m here whenever you need info on FAST‑NUCES or the KDD Lab."
-    },
-    {
-        "question": "how is it going",
-        "answer": "All systems operational! Ask me anything about FAST‑NUCES or the KDD Lab."
-    },
-    {
-        "question": "what’s up",
-        "answer": "I’m here to help with FAST‑NUCES and KDD Lab questions. What would you like to know?"
-    },
-    {
-        "question": "help",
-        "answer": "Sure—ask me questions about FAST‑NUCES (admissions, departments, contacts) or the KDD Lab (research, projects, events)."
-    },
-    {
-        "question": "see you later",
-        "answer": "See you! Drop by anytime for FAST‑NUCES & KDD Lab info."
-    },
-    {
-        "question": "have a nice day",
-        "answer": "Thanks! You too—feel free to return for more FAST‑NUCES or KDD Lab questions."
-    },
-    {
-        "question": "i didn’t understand",
-        "answer": "Sorry! Could you rephrase your question about FAST‑NUCES or the KDD Lab?"
->>>>>>> 0480716b
-    },
-
-    {
-        "question": "What are the university's admission requirements?",
-        "answer": "Please refer to the admissions section of the university website for detailed information on admission requirements, including academic transcripts, standardized test scores, and application deadlines."
-    },
-    {
-        "question": "What student support services are available?",
-        "answer": "The university offers a range of support services, such as academic advising, career counseling, health services, and disability services.  Details on each service and how to access them can be found on the student support page of the university website."
-    },
-    {
-        "question": "What are the eligibility criteria for admission to FAST National University?",
-        "answer": "Please refer to the 'Eligibility Criteria' section on the FAST National University admissions page for detailed information on admission requirements."
-    },
-    {
-        "question": "What is the fee structure for the different programs offered at FAST National University?",
-        "answer": "The fee structure varies depending on the program.  More information can be found in the 'Fee Structure' section or the 'Prospectus 2024' on the university website."
-    },
-    {
-        "question": "What financial aid options are available for students at NUCES?",
-        "answer": "NUCES offers scholarships and interest-free loans to support students.  More than 2000 students currently receive financial assistance."
-    },
-    {
-        "question": "What are the admission requirements and application process for Fall 2025?",
-        "answer": "Information regarding admission requirements and the application process for Fall 2025 can be found by clicking on the 'Apply Now' link.  A downloadable prospectus may also be available."
-    },
-    {
-        "question": "What is the National University of Computer and Emerging Sciences (NUCES) and how was it founded?",
-        "answer": "NUCES is a premier Pakistani university, federally chartered in July 2000, known for its impact on the software and other industries. It has five campuses across Pakistan."
-    },
-    {
-        "question": "How is NUCES funded?",
-        "answer": "NUCES receives funding from various sources, including Rs. 60 million from FAST and Rs. 40 million from other donors."
-    },
-    {
-        "question": "What kind of research is conducted at the university's research wings?",
-        "answer": "The research wings conduct cutting-edge research with a direct impact on Pakistan's social, economic, and technological needs."
-    },
-    {
-        "question": "What is the university's long-term goal?",
-        "answer": "The university's vision is to become a globally recognized research university in Pakistan within the next decade."
-    },
-    {
-        "question": "What cities does FAST NUCES have campuses in?",
-        "answer": "FAST NUCES has campuses in Chiniot, Faisalabad, Islamabad, Karachi, Lahore, Multan, and Peshawar."
-    },
-    {
-        "question": "How can I learn more about FAST NUCES?",
-        "answer": "You can explore FAST NUCES through their featured videos."
-    },
-    {
-        "question": "When is the application deadline for the Spring 2025 admission?",
-        "answer": "The application deadline for Spring 2025 admission is January 11, 2025."
-    },
-    {
-        "question": "What is the duration of the Bachelor of Business Administration program?",
-        "answer": "The BBA program is a 4-year program."
-    },
-    {
-        "question": "What kind of academic background is needed to be accepted into the BBA program?",
-        "answer": "The program is designed for students with excellent academic records and high potential for success.  A strong academic history is required."
-    },
-    {
-        "question": "What skills will I gain from completing the BBA program?",
-        "answer": "The program develops a rich blend of general management skills, including communication, decision-making, leadership, teamwork, and quantitative methods, in addition to a strong foundation in general education."
-    },
-    {
-        "question": "What are the key communication skills developed in the BBA program?",
-        "answer": "The BBA program focuses on developing effective and professional communication skills, including creating written and oral statements for diverse global audiences."
-    },
-    {
-        "question": "How does the BBA program prepare students for decision-making in complex situations?",
-        "answer": "The program trains students to identify, evaluate, and utilize relevant information for decision-making, employing critical thinking skills to solve problems in uncertain environments."
-    },
-    {
-        "question": "What leadership styles are covered in this course, and how will we get practice applying them?",
-        "answer": "The course will cover various leadership styles.  Through practical exercises and potentially group projects, you'll have opportunities to practice applying these styles in simulated scenarios, adapting your approach based on the specific situation."
-    },
-    {
-        "question": "How will the importance of teamwork and group dynamics be demonstrated in this course?",
-        "answer": "The course will likely involve group projects and activities designed to highlight the benefits of effective teamwork and collaboration in achieving common goals.  You will be assessed on your ability to work effectively within a team."
-    },
-    {
-        "question": "What are some examples of ethical and social diversity issues within organizations, and how can feasible solutions be proposed?",
-        "answer": "Examples include issues of bias in hiring practices, lack of representation in leadership, or unequal pay.  Feasible solutions might involve implementing blind resume reviews, establishing diversity and inclusion initiatives, or conducting pay equity audits."
-    },
-    {
-        "question": "How will this course help me use computing tools and infrastructure to apply business knowledge?",
-        "answer": "This course will equip you with the skills to use computer-based information systems to analyze business data, create presentations, and utilize software to enhance operational efficiency and decision-making processes. You will learn to leverage computing infrastructure for practical applications in business contexts."
-    },
-    {
-        "question": "What is the minimum number of credit hours required to graduate with a BBA degree?",
-        "answer": "A minimum of 130 credit hours is required, including all core courses."
-    },
-    {
-        "question": "What is the minimum CGPA needed to earn a BBA degree?",
-        "answer": "A minimum CGPA of 2.00 is required for graduation."
-    },
-    {
-        "question": "What challenges does the BS Accounting & Finance program address?",
-        "answer": "The program prepares students for challenges posed by shifting economic conditions, intense competition for resources, and questionable business practices in financial management."
-    },
-    {
-        "question": "Why is the BS Accounting & Finance program important now?",
-        "answer": "It's gained greater importance due to the recent global financial crisis, equipping students to navigate the complexities of financial management in a volatile environment."
-    },
-    {
-        "question": "What skills will I gain from the BS Accounting & Finance program?",
-        "answer": "The program provides a broad business and management foundation, and develops your quantitative and analytical skills for ethical and astute financial management."
-    },
-    {
-        "question": "How does this program prepare students for success in the current business climate?",
-        "answer": "The program emphasizes prudent financial management, a skill highlighted as crucial for business success, especially in times of crisis."
-    },
-    {
-        "question": "What career paths are available after studying this program?",
-        "answer": "Several pathways are available, including audit, taxation, budget analysis, financial accounting, and management accounting."
-    },
-    {
-        "question": "Can you give me examples of the types of jobs I could get with this qualification?",
-        "answer": "Potential jobs include roles in audit, tax, budget analysis, financial accounting, and management accounting."
-    },
-    {
-        "question": "What is the minimum CGPA required to graduate with a BS in Accounting & Finance?",
-        "answer": "A minimum CGPA of 2.00 is required."
-    },
-    {
-        "question": "How many credit hours are needed to graduate with a BS in Artificial Intelligence?",
-        "answer": "At least 133 credit hours are required, including all core courses."
-    },
-    {
-        "question": "What skills will I gain from this program?",
-        "answer": "This program develops skills in business knowledge, data analysis, statistical techniques, and computer applications, all applied to solving real-world business problems across various departments like management, HRM, finance, operations, and marketing."
-    },
-    {
-        "question": "What types of problems will I be equipped to solve after completing this program?",
-        "answer": "The program prepares you to tackle pressing challenges faced by organizations in management, human resource management, finance, operations, and marketing, leveraging your data analysis and business expertise."
-    },
-    {
-        "question": "What kind of skills will I develop in this program?",
-        "answer": "This program develops a range of skills including business management, technology, data analytics, communication, soft skills, analytical reasoning, ethical decision-making, and problem-solving."
-    },
-    {
-        "question": "Is this program primarily theoretical or practical?",
-        "answer": "The program follows a hands-on approach, emphasizing practical application of business management, technology, and data analytics knowledge."
-    },
-    {
-        "question": "What types of careers are available to graduates with a BS BA degree in big data and analytics?",
-        "answer": "Graduates can pursue careers such as business analysts, operations analysts, people analysts, financial analysts, and market or consumer analysts."
-    },
-    {
-        "question": "Is there a high demand for graduates with this degree?",
-        "answer": "Yes, the field of big data and analytics is rapidly growing, creating a high demand for skilled professionals."
-    },
-    {
-        "question": "How many credit hours are required to graduate with a BS in Business Analytics?",
-        "answer": "At least 131 credit hours are required, including all core courses."
-    },
-    {
-        "question": "Are there specific courses I *must* take to get my BS in Business Analytics?",
-        "answer": "Yes, all core courses are mandatory for graduation."
-    },
-    {
-        "question": "What is the minimum CGPA required for the Bachelor of Science (Computer Engineering) program?",
-        "answer": "A minimum CGPA of 2.00 is required."
-    },
-    {
-        "question": "What career opportunities are available after completing the Bachelor of Science in Computer Engineering program?",
-        "answer": "This degree opens careers in various areas of Electrical Engineering."
-    },
-    {
-        "question": "What career paths are typically pursued by Computer Engineering graduates?",
-        "answer": "Graduates often find careers in the telecom industry, electronics, power sector, embedded system design, and software programming."
-    },
-    {
-        "question": "How many credit hours are required to graduate with a Bachelor of Science in Computer Engineering?",
-        "answer": "A minimum of 136 credit hours is required, including all specified core courses."
-    },
-    {
-        "question": "What is the minimum CGPA required to graduate with a Bachelor of Science in Computer Science?",
-        "answer": "A minimum CGPA of 2.00 is required to graduate with a BS in Computer Science."
-    },
-    {
-        "question": "What types of careers are available to graduates of the Bachelor of Science in Computer Science program?",
-        "answer": "Graduates can pursue careers as software engineers, programmers, web developers, games programmers, or computer graphic designers."
-    },
-    {
-        "question": "What are the core subjects covered in the first year of the Civil Engineering program?",
-        "answer": "The first year focuses on fundamental Civil Engineering principles, along with supporting courses in mathematics and physics."
-    },
-    {
-        "question": "When do students select a specialization in Civil Engineering?",
-        "answer": "Students choose a specialization stream in their senior year."
-    },
-    {
-        "question": "What kind of communication skills courses are offered to help engineering graduates improve their job prospects?",
-        "answer": "The university offers courses in communication skills designed to prepare students for challenging work environments and improve their competitiveness in the job market."
-    },
-    {
-        "question": "How does the curriculum address the importance of cost-effective engineering solutions?",
-        "answer": "The program emphasizes the need for cost-effective solutions, implying that this aspect is integrated into various engineering courses and possibly highlighted through projects or case studies."
-    },
-    {
-        "question": "What career paths are available after completing the BS in Civil Engineering program?",
-        "answer": "This degree program opens careers in various areas of Civil Engineering."
-    },
-    {
-        "question": "How many credit hours are required to graduate with a BS in Civil Engineering?",
-        "answer": "A minimum of 138 credit hours are required, including all specified core courses."
-    },
-    {
-        "question": "What is the minimum CGPA required to graduate with a Bachelor of Science degree in any of the mentioned programs (Cyber Security, Data Science, or Electrical Engineering)?",
-        "answer": "A minimum CGPA of 2.00 is required for graduation in all three mentioned Bachelor of Science programs."
-    },
-    {
-        "question": "How many credit hours are needed to graduate with a BS in Cyber Security or Data Science?",
-        "answer": "At least 133 credit hours are required for graduation with a BS in Cyber Security or Data Science."
-    },
-    {
-        "question": "What types of jobs can I get after graduating from this program?",
-        "answer": "This program prepares graduates for entry-level positions in corporate and government settings, as well as for graduate studies worldwide."
-    },
-    {
-        "question": "What skills will I develop in this program?",
-        "answer": "Graduates will be able to conceive, formulate, and communicate solutions to technological problems, and will be prepared to be responsible and productive members of society committed to its betterment through their knowledge and skills."
-    },
-    {
-        "question": "What career paths are available after completing a BS in Electrical Engineering?",
-        "answer": "This degree offers diverse career options, including specializations in telecommunications or computer engineering, leading to roles in the telecommunications industry, embedded system design, or software programming."
-    },
-    {
-        "question": "What are the degree requirements for a BS in Electrical Engineering?",
-        "answer": "A minimum of 138 credit hours must be completed, including all specified core courses, to receive the BS (Electrical Engineering) degree."
-    },
-    {
-        "question": "What CGPA is required to pursue the Bachelor of Science in Financial Technology?",
-        "answer": "A CGPA of at least 2.00 is required."
-    },
-    {
-        "question": "What is Financial Technology (FinTech) and why is it important?",
-        "answer": "FinTech uses technology to improve financial activity, disrupting traditional financial services through technology, algorithms, data, and mobile applications. It's now a globally important industry."
-    },
-    {
-        "question": "What specific skills are most in-demand within Pakistan's growing FinTech sector?",
-        "answer": "The FinTech industry in Pakistan has a high demand for professionals with expertise in finance, mathematics, programming, analytics, data science, applied statistics, and regulatory compliance."
-    },
-    {
-        "question": "What initiatives are supporting the growth of the FinTech ecosystem in Pakistan?",
-        "answer": "The formation of Fintech Associations and regulatory flexibility are key initiatives fostering a supportive environment for FinTech companies to flourish in Pakistan."
-    },
-    {
-        "question": "What is the significance of FAST-NUCES Islamabad offering a BS in Financial Technology?",
-        "answer": "FAST-NUCES Islamabad's BS in Financial Technology program addresses the growing need for specialized professionals in the field, making it a pioneering program in the country."
-    },
-    {
-        "question": "Why did FAST-NUCES Islamabad decide to introduce a BS degree in Financial Technology?",
-        "answer": "The increasing demand for skilled individuals in the financial technology sector prompted FAST-NUCES Islamabad, as a technology-focused university, to establish this specialized program."
-    },
-    {
-        "question": "What types of modern tools will I learn to use in this program?",
-        "answer": "The program focuses on equipping students with programming and technological skills applicable to improving financial activities and creating new financial applications, processes, products, or business models.  Specific tools aren't listed, but the emphasis is on modern and relevant technologies for the finance industry."
-    },
-    {
-        "question": "Is this program designed for students with prior programming experience?",
-        "answer": "The provided text doesn't specify the required programming background.  To determine if prior experience is necessary, further inquiry with the program's administrators is recommended."
-    },
-    {
-        "question": "What are some potential career paths I could explore after graduating from the FinTech program?",
-        "answer": "Graduates often pursue careers in investment banking, wealth management, international finance, commercial banking, insurance, information technology, or social entrepreneurship, among other options."
-    },
-    {
-        "question": "Does the FinTech program prepare students for careers in areas like insurance or social entrepreneurship?",
-        "answer": "Yes, the program provides a foundation applicable to a wide range of sectors, including insurance and social entrepreneurship, in addition to more traditional finance roles."
-    },
-    {
-        "question": "What types of jobs in the financial industry are available to graduates with the skills mentioned?",
-        "answer": "Graduates can find work in FinTech startups (focusing on areas like alternative lending, cryptocurrency, blockchain, open banking, insurtech, Robo-advisement, machine learning, data mining, and cybersecurity) or traditional financial services companies needing staff with technical skills to update existing practices or create new technology-based processes."
-    },
-    {
-        "question": "Are there opportunities for graduates in both new and established financial companies?",
-        "answer": "Yes, graduates with these skills are sought after by both FinTech startups and established traditional financial services companies."
-    },
-    {
-        "question": "What are the minimum requirements for graduating with a BS in FinTech?",
-        "answer": "To graduate with a BS in FinTech, you need at least 134 credit hours, including all core courses, and a minimum CGPA of 2.00."
-    },
-    {
-        "question": "What kind of jobs can I get with a BS in Software Engineering?",
-        "answer": "A BS in Software Engineering opens doors to various roles such as software quality assurance engineer, systems programmer, embedded software engineer, software architect, Chief Technology Officer, Chief Information Officer, User Interface designer, Information Systems manager, or computer graphic designer."
-    },
-    {
-        "question": "What are the minimum credit hours and CGPA required to graduate with a BS in Software Engineering?",
-        "answer": "A minimum of 133 credit hours and a CGPA of at least 2.00 are required for the BS in Software Engineering degree."
-    },
-    {
-        "question": "Who is the MBA program designed for?",
-        "answer": "The MBA program is designed for Business Graduates and Managers, as well as Engineers, Scientists, Doctors, Social Scientists, Lawyers, and professional graduates from Liberal Arts disciplines."
-    },
-    {
-        "question": "What kind of background is suitable for the FAST MBA program?",
-        "answer": "The FAST MBA is designed for individuals with 16 years of education, including those with backgrounds in BBA, BS (Accounting & Finance), MA (Economics), Engineering, Science, Medicine, Social Sciences, Law, and Liberal Arts."
-    },
-    {
-        "question": "How many credit hours are required to complete the FAST MBA program?",
-        "answer": "The FAST MBA program requires 60 credit hours."
-    },
-    {
-        "question": "What specific management practices are covered in this program?",
-        "answer": "The content mentions an in-depth understanding of the dynamics of management practices, but doesn't specify which ones.  More information is needed to answer this question completely."
-    },
-    {
-        "question": "How does the program address the implications of globalization?",
-        "answer": "The program explores the implications of a rapidly globalizing world on management practices, though the specific approaches aren't detailed."
-    },
-    {
-        "question": "What specific areas of data science does the KDD Lab focus on?",
-        "answer": "The KDD Lab specializes in Data Science, Big Data, Analysis of Social Networks, Artificial Intelligence, Machine Learning, Deep Learning, Image Processing, Data Warehousing, and Data Mining."
-    },
-    {
-        "question": "What kind of work does the KDD Lab team do?",
-        "answer": "The team is committed to finding solutions to real-world problems using their expertise in various data science fields."
-    },
-    {
-        "question": "What types of research projects are currently underway in this department?",
-        "answer": "The department conducts advanced research in various areas, including algorithmic challenges related to social networks, images and videos, large-scale databases, and health informatics."
-    },
-    {
-        "question": "What kinds of datasets are used in the research conducted here?",
-        "answer": "Research utilizes a wide range of datasets, including those from social networks, images and videos, and large-scale databases, as well as datasets from the field of health informatics."
-    },
-    {
-        "question": "What is the difference between data science and deep learning?",
-        "answer": "Data science is a broad field encompassing various techniques to extract insights from data. Deep learning is a specific subset of machine learning, using artificial neural networks, that falls under the data science umbrella."
-    },
-    {
-        "question": "What types of data does the data science team work with?",
-        "answer": "The team works with both structured and unstructured data."
-    },
-    {
-        "question": "What is the difference between supervised, semi-supervised, and unsupervised machine learning?",
-        "answer": "The difference lies in the type of data used to train the algorithms. Supervised learning uses labeled data (input and desired output), semi-supervised learning uses a mix of labeled and unlabeled data, and unsupervised learning uses only unlabeled data."
-    },
-    {
-        "question": "How does machine learning relate to big data?",
-        "answer": "Big data provides the massive datasets that machine learning algorithms need to learn effectively.  Machine learning techniques are often used to analyze and extract valuable information from big data."
-    },
-    {
-        "question": "What is the email address for the KDD FAST-NUCES lab?",
-        "answer": "kdd.lab@nu.edu.pk"
-    },
-    {
-        "question": "Where is the KDD FAST-NUCES lab located?",
-        "answer": "National University of Computer and Emerging Sciences (FAST-NUCES), A.K. Brohi Road, H-11/4"
-    },
-    {
-        "question": "What research areas does the KDD Lab focus on?",
-        "answer": "The KDD Lab specializes in Data Science, Big Data, Analysis of Social Networks, Artificial Intelligence, Machine Learning, Deep Learning, Image Processing, Data Warehousing, and Data Mining."
-    },
-    {
-        "question": "What kind of team works in the KDD Lab?",
-        "answer": "The team consists of competent individuals committed to finding solutions to real-world problems."
-    },
-    {
-        "question": "What types of research projects are currently underway?",
-        "answer": "The university conducts advanced research in areas like algorithmic challenges applied to social networks, images and videos, large-scale databases, and health informatics."
-    },
-    {
-        "question": "What kinds of datasets are used in the research?",
-        "answer": "Researchers utilize a wide variety of datasets including social networks, images, videos, and large-scale databases, as well as data from the health informatics field."
-    },
-    {
-        "question": "What is the difference between data science and deep learning?",
-        "answer": "Data science is a broad field encompassing various techniques to extract insights from data. Deep learning is a specific subset of machine learning, and thus also a subset of data science, that uses artificial neural networks for analysis."
-    },
-    {
-        "question": "What types of data does the Data Science team work with?",
-        "answer": "The Data Science team works with both structured and unstructured data."
-    },
-    {
-        "question": "What is the difference between supervised, semi-supervised, and unsupervised machine learning?",
-        "answer": "The difference lies in the type of data used for training. Supervised learning uses labeled data (input and desired output), semi-supervised learning uses a mix of labeled and unlabeled data, and unsupervised learning uses only unlabeled data."
-    },
-    {
-        "question": "How does machine learning relate to big data?",
-        "answer": "Big data provides the massive datasets that machine learning algorithms need to learn effectively.  Machine learning techniques are often crucial for analyzing and extracting useful information from these large and complex datasets."
-    },
-    {
-        "question": "What research areas does the KDD Lab focus on?",
-        "answer": "The KDD Lab specializes in Data Science, Big Data, Analysis of Social Networks, Artificial Intelligence, Machine Learning, Deep Learning, Image Processing, Data Warehousing, and Data Mining."
-    },
-    {
-        "question": "What kind of team is behind the KDD Lab?",
-        "answer": "The team consists of competent individuals committed to finding solutions to real-world problems."
-    },
-    {
-        "question": "What types of research projects are available in this program?",
-        "answer": "The program offers advanced and innovative research opportunities in areas like algorithmic challenges related to social networks, images and videos, large-scale databases, and health informatics."
-    },
-    {
-        "question": "What kinds of datasets are used in the research?",
-        "answer": "Researchers work with a wide variety of datasets, including social networks, images, videos, and large-scale databases, as well as those related to health informatics."
-    },
-    {
-        "question": "What is the difference between data science and deep learning?",
-        "answer": "Data science is a broad field encompassing various techniques to extract insights from data. Deep learning is a specific subset of machine learning, focusing on artificial neural networks, used within the broader context of data science."
-    },
-    {
-        "question": "What specific application domains are covered under your data science expertise?",
-        "answer": "The provided text doesn't specify particular application domains, only that data science is applied to 'a wide variety of application domains'."
-    },
-    {
-        "question": "What is location of fast islamabad campus?",
-        "answer": "FAST NUCES is located in H-11/4 in Islamabad."
-    },
-    {
-        "question": "What is fee structure of Fast?",
-        "answer": "Admission Fee of Rs 30,000 (w.e.f Fall 2024 semester) is payable once at the time of admission.A refundable security deposit of Rs 20,000 is also payable at the time of admission. And 11,000 PKR per credit hour."
-    },
-    {
-        "question": "What is the tuition fee of Fast?",
-        "answer": "Currently the fee is 11,000 PKR per credit hour,Tuition Fee is payable in full before the start of each semester. It is subject to revision every year."
-    },
-    {
-        "question": "Why choose Fast?",
-        "answer": "Fast is consistently ranked Top in Computer Science and IT and HEC."
-    },
-    {
-        "question": "Does Fast provide internship for students?",
-        "answer": "Fast students can apply for internship in Fast in following labs (KDD Lab, Data Insight Lab, Genesys Lab, PCN Lab, AIM Lab)"
-    },
-    {
-        "question": "What Undergraduate and Graduate programs are offered at fast?",
-        "answer": "Undergraduate -> (BS/BBA) | Graduate -> (MS/MBA/MPhil) | Doctoral -> (Phd)"
-    },
-    {
-        "question": "Are there any new programs starting in 2025?",
-        "answer": "Fast is Launching New Programs in Multan campus (BSCS, BSSE)"
-    },
-    {
-        "question": "Can I transfer my campus from fast?",
-        "answer": "You may change your campus (LHR->ISB) by giving Fast entry test and securing merit"
-    },
-    {
-        "question": "How often are courses updated with current industry trends?",
-        "answer": "FAST regularly updates its curriculum each academic year as part of its tentative study plans, accommodating evolving industry standards"
-    },
-    {
-        "question": "Does fast offer hybrid or online courses?",
-        "answer": "FAST does not offer fully online or hybrid degrees for its core BS programs. All courses, including labs, are delivered on-campus in person."
-    },
-    {
-        "question": "What is Fast attendance policy?",
-        "answer": "100% attendance is mandatory. Students must maintain at least 80% attendance; otherwise, they may be barred from finals."
-    },
-    {
-        "question": "What are sports activities in Fast?",
-        "answer": "FAST is equipped with a solid range of sports amenities, outdoor courts, indoor games and student-led societies organize both intra and inter-university competitions."
-    },
-    {
-        "question": "What is grading policy?",
-        "answer": "Fast has (absolute) grading policy."
-    },
-    {
-        "question": "Are double majors or major-minor combinations allowed?",
-        "answer": "FAST does not officially allow double majors or minors."
-    },
-    {
-        "question": "Does fast offer weekend classes?",
-        "answer": "FAST does not offer weekend classes for its programs. All classes and labs are conducted on-campus during weekdays only."
-    },
-    {
-        "question": "Are there Hostel facility in Fast Nuces Islamabad Campus?",
-        "answer": "No, There is no hostel facility in Islamabad campus."
-    },
-    {
-        "question": "Where is KDD lab in fast nuces?",
-        "answer": "KDD lab is in C-Block Sixth Floor (C-601)"
-    },
-    {
-        "question": "Who is current director of KDD lab?",
-        "answer": "Dr. Faisal Cheema is Director and PI of KDD lab"
-    },
-    {
-        "question": "Who is founder of KDD lab?",
-        "answer": "Dr. Kiffayat Ullah Khan is founder and Dr. Shujaat Hussain is Co-Founder of KDD Lab"
-    },
-    {
-        "question": "What is the difference between data science and deep learning?",
-        "answer": "Data Science is the broad field that involves analyzing, visualizing, and interpreting data using tools like statistics, Python, and machine learning.Deep Learning is a subset of machine learning that uses neural networks to solve complex problems."
-    },
-    {
-        "question": "What is KDD Lab?",
-        "answer": "The Knowledge Discovery & Data Science (KDD) Lab specializes in Data Science, Big Data, Analysis of Social Networks, Artificial Intelligence, Machine Learning, Deep Learning, Image Processing, Data Warehousing, and Data Mining."
-    },
-    {
-        "question": "What is expertise of KDD lab team?",
-        "answer": "KDD Lab team specializes in following domains: (Data Science,Deep Learning,Machine Learning,Big Data)"
-    },
-    {
-        "question": "Who are the members of KDD lab?",
-        "answer": "Current members of KDD Lab are: Dr. Faisal Cheema, Mr. Shoaib Mehboob, Ms. Khadija Mehmood, Ms. Maryam Shahbaz"
-    },
-    {
-        "question": "Who is the founder of KDD Lab at FAST NUCES Islamabad?",
-        "answer": "Dr. Kiffayat Ullah Khan is the founder of KDD Lab at FAST NUCES Islamabad."
-    },
-    {
-        "question": "Who is NOT the founder of KDD Lab at FAST NUCES Islamabad?",
-        "answer": "Dr. Faisal Cheema is not the founder; he is the current Director and Principal Investigator. The founder is Dr. Kiffayat Ullah Khan."
-    },
-    {
-        "question": "Who is the co-founder of KDD Lab?",
-        "answer": "Dr. Shujaat Hussain is the co-founder of KDD Lab at FAST NUCES Islamabad."
-    },
-    {
-        "question": "Who is the current director of KDD Lab?",
-        "answer": "Dr. Faisal Cheema is the current Director and Principal Investigator of KDD Lab."
-    },
-    {
-        "question": "Where is the KDD Lab located within FAST NUCES Islamabad?",
-        "answer": "KDD Lab is located in C-Block, Sixth Floor (C-601) at FAST NUCES Islamabad."
-    },
-    {
-        "question": "What kind of research does KDD Lab conduct?",
-        "answer": "KDD Lab specializes in Data Science, Big Data, Artificial Intelligence, Machine Learning, Deep Learning, Image Processing, Data Warehousing, and Social Network Analysis."
-    },
-    {
-        "question": "Who are the current members of KDD Lab?",
-        "answer": "Current members include Dr. Faisal Cheema, Mr. Shoaib Mehboob, Ms. Khadija Mehmood, and Ms. Maryam Shahbaz."
-    },
-    {
-        "question": "Does FAST NUCES Islamabad offer hostel facilities?",
-        "answer": "No, the Islamabad campus of FAST NUCES does not offer hostel facilities."
-    },
-    {
-        "question": "What labs are available for internships at FAST Islamabad?",
-        "answer": "Students can apply for internships in labs such as KDD Lab, Data Insight Lab, Genesys Lab, PCN Lab, and AIM Lab."
-    },
-    {
-        "question": "What is the tuition fee per credit hour at FAST NUCES?",
-        "answer": "The current tuition fee is 11,000 PKR per credit hour."
-    },
-    {
-        "question": "How is KDD Lab at FAST different from other data labs?",
-        "answer": "KDD Lab focuses on real-world applications such as health informatics, e-recruitment, and social network analysis, using advanced ML and AI techniques."
-    },
-    {
-        "question": "Is KDD Lab involved in Generative AI?",
-        "answer": "Yes, some recent interns at KDD Lab have worked on Generative AI topics, indicating active research in the field."
-    },
-    {
-        "question": "What is the email address for contacting KDD Lab?",
-        "answer": "The email address is kdd.lab@nu.edu.pk"
-    },
-    {
-        "question": "Where is FAST NUCES Islamabad located?",
-        "answer": "The campus is located in H-11/4, Islamabad, Pakistan."
-    },
-    {
-        "question": "What is the full name of KDD Lab at FAST NUCES?",
-        "answer": "The full name is Knowledge Discovery and Data Science Lab (KDD Lab)."
-    },
-    {
-        "question": "Which university houses the KDD Lab?",
-        "answer": "The KDD Lab is located at the National University of Computer and Emerging Sciences (FAST-NUCES), Islamabad campus."
-    },
-    {
-        "question": "What slogan does KDD Lab use to represent its work ethic?",
-        "answer": "The slogan of KDD Lab is 'EFFORTS DON'T BETRAY YOU.'"
-    },
-    {
-        "question": "What is the role of Dr. Kiffayat Ullah Khan in KDD Lab?",
-        "answer": "Dr. Kiffayat Ullah Khan is the Founder and Director of the KDD Lab."
-    },
-    {
-        "question": "What is the role of Dr. Shujaat Hussain in KDD Lab?",
-        "answer": "Dr. Shujaat Hussain is the Co-Founder and Head at the KDD Lab."
-    },
-    {
-        "question": "What kind of students are part of KDD Lab's project teams?",
-        "answer": "KDD Lab includes MS and BS students as part of its AI project teams alongside Data Scientists and Software Developers."
-    },
-    {
-        "question": "What algorithmic applications does the KDD Lab focus on?",
-        "answer": "KDD Lab focuses on applications involving social networks, image/video processing, health informatics, and large-scale databases."
-    },
-    {
-        "question": "What research methods are used in KDD Lab for data processing?",
-        "answer": "KDD Lab uses supervised, semi-supervised, and unsupervised learning approaches for solving data-centric problems."
-    },
-    {
-        "question": "Who are some researchers and assistants formerly affiliated with KDD Lab?",
-        "answer": "Alumni and contributors include Mohammad Daniyal Shaiq, Hira Sajid, Sarah Kiyani, Saeed Rehman, Talha Nazar, and Sidra Tariq."
-    },
-    {
-        "question": "What tools or methods does KDD Lab employ to manage Big Data?",
-        "answer": "KDD Lab uses advanced analytical methods and software systems capable of handling complex and large-scale datasets."
-    },
-    {
-        "question": "Does KDD Lab maintain any publication database?",
-        "answer": "As of now, the official lab dashboard lists 0 publications, though this may not reflect ongoing work."
-    },
-    {
-        "question": "Can you list technical domains under KDD Lab's expertise?",
-        "answer": "Domains include Data Science, Deep Learning, Machine Learning, Big Data, Artificial Intelligence, Social Network Analysis, and Image Processing."
-    },
-    {
-        "question": "What is the quote featured on KDD Lab's website?",
-        "answer": "“If you can't explain it simply, you don't understand it well enough.” — Albert Einstein."
-    },
-    {
-        "question": "hello",
-        "answer": "Hi there! How can I help you today?"
-    },
-    {
-        "question": "When was FAST-NUCES established, and what is its significance in Pakistan's educational landscape?",
-        "answer": "The National University of Computer and Emerging Sciences (FAST-NUCES) was established in 2000 as Pakistan's first multi-campus private sector university. It is recognized for its contributions to computer science and emerging technologies, with campuses in Islamabad, Karachi, Lahore, Peshawar, and Faisalabad."
-    },
-    {
-        "question": "What academic programs are offered at FAST-NUCES Islamabad?",
-        "answer": "FAST-NUCES Islamabad offers undergraduate, postgraduate, and doctoral programs in various disciplines, including Computer Science, Electrical Engineering, Civil Engineering, Artificial Intelligence, Data Science, Cyber Security, Business Administration, and Accounting & Finance."
-    },
-    {
-        "question": "Where is the Islamabad campus of FAST-NUCES located?",
-        "answer": "The Islamabad campus of FAST-NUCES is situated at A.K. Brohi Road, H-11/4, Islamabad, Pakistan."
-    },
-    {
-        "question": "What is the primary focus of the Knowledge Discovery & Data Science (KDD) Lab at FAST-NUCES Islamabad?",
-        "answer": "The KDD Lab specializes in areas such as Data Science, Big Data, Social Network Analysis, Artificial Intelligence, Machine Learning, Deep Learning, Image Processing, Data Warehousing, and Data Mining. It aims to conduct advanced and innovative research in these domains."
-    },
-    {
-        "question": "Who are the key personnel associated with the KDD Lab?",
-        "answer": "The KDD Lab was founded by Dr. Kiffayat Ullah Khan and co-founded by Dr. Shujaat Hussain. Dr. Faisal Cheema serves as the current director, leading a team of researchers and students in various projects."
-    },
-    {
-        "question": "What is the physical location of the KDD Lab within the FAST-NUCES Islamabad campus?",
-        "answer": "The KDD Lab is located in Room C-601, C-Block, at the FAST-NUCES Islamabad campus."
-    },
-    {
-        "question": "How can one contact the KDD Lab for collaborations or inquiries?",
-        "answer": "Interested individuals can reach out to the KDD Lab via email at kdd.lab@nu.edu.pk."
-    },
-    {
-        "question": "What is the motto of the KDD Lab?",
-        "answer": "The KDD Lab operates under the slogan: 'EFFORTS DON'T BETRAY YOU,' reflecting its commitment to diligent research and innovation."
-    },
-    {
-        "question": "What are some areas of expertise and research interests within the KDD Lab?",
-        "answer": "The lab's expertise encompasses Data Science, Deep Learning, Machine Learning, Big Data analytics, Social Network Analysis, Image Processing, and the development of AI-driven applications addressing real-world problems."
-    },
-    {
-        "question": "Are there any notable alumni or team members from the KDD Lab?",
-        "answer": "The KDD Lab comprises a diverse team, including MS and BS students, data scientists, and developers. Notable members include Shoaib Mehboob, Khadija Mehmood, Maryam Shahbaz, among others, who have contributed to various research projects and publications."
-    },
-    {
-        "question": "What kind of research outputs has the KDD Lab produced?",
-        "answer": "The KDD Lab has been involved in numerous research projects, resulting in publications across various domains such as AI, machine learning, and data science. Their work contributes to both academic knowledge and practical applications in the tech industry."
-    },
-    {
-        "question": "What is the official address of FAST-NUCES Islamabad campus?",
-        "answer": "The official address of FAST-NUCES Islamabad campus is A.K. Brohi Road, H-11/4, Islamabad, Pakistan."
-    },
-    {
-        "question": "What undergraduate programs are offered at FAST-NUCES Islamabad?",
-        "answer": "FAST-NUCES Islamabad offers undergraduate programs in various disciplines, including BS in Computer Science, Electrical Engineering, Civil Engineering, Artificial Intelligence, Data Science, Cyber Security, Business Administration, and Accounting & Finance."
-    },
-    {
-        "question": "What is the mission of the Knowledge Discovery & Data Science (KDD) Lab at FAST-NUCES Islamabad?",
-        "answer": "The KDD Lab aims to conduct advanced and innovative research in areas such as Data Science, Big Data, Social Network Analysis, Artificial Intelligence, Machine Learning, Deep Learning, Image Processing, Data Warehousing, and Data Mining."
-    },
-    {
-        "question": "What are some of the research areas of the KDD Lab?",
-        "answer": "The KDD Lab specializes in Data Science, Big Data, Social Network Analysis, Artificial Intelligence, Machine Learning, Deep Learning, Image Processing, Data Warehousing, and Data Mining."
-    },
-    {
-        "question": "What are the contact details for FAST-NUCES Islamabad campus?",
-        "answer": "You can contact FAST-NUCES Islamabad campus at +92 51 111 128 128 or visit their official website at https://isb.nu.edu.pk."
-    },
-    {
-        "question": "What is the slogan of the KDD Lab?",
-        "answer": "The slogan of the KDD Lab is 'EFFORTS DON'T BETRAY YOU,' reflecting its commitment to diligent research and innovation."
-    },
-    {
-        "question": "Who are the key personnel associated with the KDD Lab?",
-        "answer": "The KDD Lab was founded by Dr. Kiffayat Ullah Khan and co-founded by Dr. Shujaat Hussain. Dr. Faisal Cheema serves as the current director, leading a team of researchers and students in various projects."
-    },
-    {
-        "question": "Where is the KDD Lab located within the FAST-NUCES Islamabad campus?",
-        "answer": "The KDD Lab is located in Room C-601, C-Block, at the FAST-NUCES Islamabad campus."
-    },
-    {
-        "question": "How can one contact the KDD Lab for collaborations or inquiries?",
-        "answer": "Interested individuals can reach out to the KDD Lab via email at kdd.lab@nu.edu.pk."
-    },
-    {
-        "question": "What is the primary focus of the Knowledge Discovery & Data Science (KDD) Lab at FAST-NUCES Islamabad?",
-        "answer": "The KDD Lab specializes in areas such as Data Science, Big Data, Social Network Analysis, Artificial Intelligence, Machine Learning, Deep Learning, Image Processing, Data Warehousing, and Data Mining. It aims to conduct advanced and innovative research in these domains."
-    },
-    {
-        "question": "What programming languages are commonly used in research projects at the KDD Lab?",
-        "answer": "Python is predominantly used at the KDD Lab for research and development, along with R for statistical analysis, and occasionally Java or Scala for big data processing."
-    },
-    {
-        "question": "How does the KDD Lab promote student involvement in research?",
-        "answer": "The lab actively encourages participation from both undergraduate and graduate students through internships, Final Year Projects, and assistantships on funded research projects."
-    },
-    {
-        "question": "What is the structure of a typical research team at the KDD Lab?",
-        "answer": "A typical research team consists of faculty mentors, research assistants (MS/PhD), undergraduate interns, and software developers, often collaborating across disciplines."
-    },
-    {
-        "question": "Does KDD Lab collaborate with international institutions?",
-        "answer": "Yes, KDD Lab has collaborated on research with international academic institutions and publishes its findings in globally recognized conferences and journals."
-    },
-    {
-        "question": "What tools and platforms are used for data processing in the KDD Lab?",
-        "answer": "The lab uses platforms like Apache Spark, TensorFlow, PyTorch, Hadoop, and Scikit-learn for large-scale machine learning and data analytics."
-    },
-    {
-        "question": "How does KDD Lab ensure ethical AI research?",
-        "answer": "KDD Lab adheres to ethical standards by anonymizing datasets, conducting fairness audits on algorithms, and complying with data privacy regulations."
-    },
-    {
-        "question": "What student societies at FAST-NUCES work closely with KDD Lab?",
-        "answer": "FAST Data Science Society (DSS) and ACM-FAST Chapter frequently collaborate with KDD Lab for workshops, hackathons, and research expos."
-    },
-    {
-        "question": "How can students apply for internships at KDD Lab?",
-        "answer": "Students can apply by submitting their CV and a statement of interest to the lab’s official email or through university internship portals during the open call periods."
-    },
-    {
-        "question": "What are the top journals or conferences where KDD Lab has published?",
-        "answer": "Notable venues include IEEE Access, Springer Journal of Big Data, and conferences like KDD, NeurIPS, and the International Conference on Data Science (ICDS)."
-    },
-    {
-        "question": "What are the future goals of KDD Lab?",
-        "answer": "The lab aims to expand its focus into generative AI, real-time analytics, and multidisciplinary AI applications in agriculture, healthcare, and education."
-    },
-    {
-        "question": "How does the FAST-NUCES Islamabad campus support research labs like KDD?",
-        "answer": "The university provides high-performance computing resources, dedicated lab space, funding opportunities, and administrative support for national and international collaborations."
-    },
-    {
-        "question": "What is unique about FAST-NUCES's approach to combining academia and industry?",
-        "answer": "FAST maintains strong ties with the tech industry through curriculum alignment, advisory boards, sponsored projects, and job placement drives."
-    },
-    {
-        "question": "Are any courses at FAST co-taught or guest-lectured by KDD Lab researchers?",
-        "answer": "Yes, several advanced AI and data science courses are taught or co-supervised by KDD-affiliated faculty, integrating research insights into the curriculum."
-    },
-    {
-        "question": "What is the primary focus of the Knowledge Discovery & Data Science (KDD) Lab at FAST-NUCES Islamabad?",
-        "answer": "The KDD Lab specializes in areas such as Data Science, Big Data, Social Network Analysis, Artificial Intelligence, Machine Learning, Deep Learning, Image Processing, Data Warehousing, and Data Mining. It aims to conduct advanced and innovative research in these domains."
-    },
-    {
-        "question": "Who are the key personnel associated with the KDD Lab?",
-        "answer": "The KDD Lab was founded by Dr. Kiffayat Ullah Khan and co-founded by Dr. Shujaat Hussain. Dr. Faisal Cheema serves as the current director, leading a team of researchers and students in various projects."
-    },
-    {
-        "question": "What is the physical location of the KDD Lab within the FAST-NUCES Islamabad campus?",
-        "answer": "The KDD Lab is located in Room C-601, C-Block, at the FAST-NUCES Islamabad campus."
-    },
-    {
-        "question": "How can one contact the KDD Lab for collaborations or inquiries?",
-        "answer": "Interested individuals can reach out to the KDD Lab via email at kdd.lab@nu.edu.pk."
-    },
-    {
-        "question": "What is the slogan of the KDD Lab?",
-        "answer": "The KDD Lab operates under the slogan: 'EFFORTS DON'T BETRAY YOU,' reflecting its commitment to diligent research and innovation."
-    },
-    {
-        "question": "What are some areas of expertise and research interests within the KDD Lab?",
-        "answer": "The lab's expertise encompasses Data Science, Deep Learning, Machine Learning, Big Data analytics, Social Network Analysis, Image Processing, and the development of AI-driven applications addressing real-world problems."
-    },
-    {
-        "question": "Are there any notable alumni or team members from the KDD Lab?",
-        "answer": "The KDD Lab comprises a diverse team, including MS and BS students, data scientists, and developers. Notable members include Shoaib Mehboob, Khadija Mehmood, Maryam Shahbaz, among others, who have contributed to various research projects and publications."
-    },
-    {
-        "question": "What kind of research outputs has the KDD Lab produced?",
-        "answer": "The KDD Lab has been involved in numerous research projects, resulting in publications across various domains such as AI, machine learning, and data science. Their work contributes to both academic knowledge and practical applications in the tech industry."
-    },
-    {
-        "question": "What is the official address of FAST-NUCES Islamabad campus?",
-        "answer": "The official address of FAST-NUCES Islamabad campus is A.K. Brohi Road, H-11/4, Islamabad, Pakistan."
-    },
-    {
-        "question": "What undergraduate programs are offered at FAST-NUCES Islamabad?",
-        "answer": "FAST-NUCES Islamabad offers undergraduate programs in various disciplines, including BS in Computer Science, Electrical Engineering, Civil Engineering, Artificial Intelligence, Data Science, Cyber Security, Business Administration, and Accounting & Finance."
-    },
-    {
-        "question": "What are the contact details for FAST-NUCES Islamabad campus?",
-        "answer": "You can contact FAST-NUCES Islamabad campus at +92 51 111 128 128 or visit their official website at https://isb.nu.edu.pk."
-    },
-    {
-        "question": "What programming languages are commonly used in research projects at the KDD Lab?",
-        "answer": "Python is predominantly used at the KDD Lab for research and development, along with R for statistical analysis, and occasionally Java or Scala for big data processing."
-    },
-    {
-        "question": "How does the KDD Lab promote student involvement in research?",
-        "answer": "The lab actively encourages participation from both undergraduate and graduate students through internships, Final Year Projects, and assistantships on funded research projects."
-    },
-    {
-        "question": "What is the structure of a typical research team at the KDD Lab?",
-        "answer": "A typical research team consists of faculty mentors, research assistants (MS/PhD), undergraduate interns, and software developers, often collaborating across disciplines."
-    },
-    {
-        "question": "Does KDD Lab collaborate with international institutions?",
-        "answer": "Yes, KDD Lab has collaborated on research with international academic institutions and publishes its findings in globally recognized conferences and journals."
-    },
-    {
-        "question": "What tools and platforms are used for data processing in the KDD Lab?",
-        "answer": "The lab uses platforms like Apache Spark, TensorFlow, PyTorch, Hadoop, and Scikit-learn for large-scale machine learning and data analytics."
-    },
-    {
-        "question": "How does KDD Lab ensure ethical AI research?",
-        "answer": "KDD Lab adheres to ethical standards by anonymizing datasets, conducting fairness audits on algorithms, and complying with data privacy regulations."
-    },
-    {
-        "question": "What student societies at FAST-NUCES work closely with KDD Lab?",
-        "answer": "FAST Data Science Society (FDSS) and ACM-FAST Chapter frequently collaborate with KDD Lab for workshops, hackathons, and research expos."
-    },
-    {
-        "question": "How can students apply for internships at KDD Lab?",
-        "answer": "Students can apply by submitting their CV and a statement of interest to the lab’s official email or through university internship portals during the open call periods."
-    },
-    {
-        "question": "What are the top journals or conferences where KDD Lab has published?",
-        "answer": "Notable venues include IEEE Access, Springer Journal of Big Data, and conferences like KDD, NeurIPS, and the International Conference on Data Science (ICDS)."
-    },
-    {
-        "question": "What are the future goals of KDD Lab?",
-        "answer": "The lab aims to expand its focus into generative AI, real-time analytics, and multidisciplinary AI applications in agriculture, healthcare, and education."
-    },
-    {
-        "question": "How does the FAST-NUCES Islamabad campus support research labs like KDD?",
-        "answer": "The university provides high-performance computing resources, dedicated lab space, funding opportunities, and administrative support for national and international collaborations."
-    },
-    {
-        "question": "What is unique about FAST-NUCES's approach to combining academia and industry?",
-        "answer": "FAST maintains strong ties with the tech industry through curriculum alignment, advisory boards, sponsored projects, and job placement drives."
-    },
-    {
-        "question": "Are any courses at FAST co-taught or guest-lectured by KDD Lab researchers?",
-        "answer": "Yes, several advanced AI and data science courses are taught or co-supervised by KDD-affiliated faculty, integrating research insights into the curriculum."
-    },
-    {
-        "question": "What is the purpose of the FAST-Resources GitHub repository?",
-        "answer": "The FAST-Resources repository serves as a centralized collection of academic resources for students of FAST-NUCES. It includes course materials, books, past papers, cheat sheets, and tools useful for various departments."
-    },
-    {
-        "question": "Which FAST-NUCES campus is the FAST-Resources repository intended for?",
-        "answer": "The repository is designed primarily for FAST-NUCES students across all campuses, but much of the content appears to be aligned with the Islamabad campus curriculum."
-    },
-    {
-        "question": "What departments are covered in the FAST-Resources GitHub repository?",
-        "answer": "The repository includes resources for multiple departments including Computer Science, Electrical Engineering, Business Administration, and Civil Engineering."
-    },
-    {
-        "question": "What types of files and content are included in the FAST-Resources repository?",
-        "answer": "The repository contains folders of categorized study materials such as slides, textbooks, solved quizzes, midterms and finals, cheat sheets, programming exercises, and project templates."
-    },
-    {
-        "question": "Is there a way to contribute to the FAST-Resources GitHub repository?",
-        "answer": "Yes, the repository encourages community contributions. Users can fork the repo, add or update content, and create pull requests to have their materials added."
-    },
-    {
-        "question": "What is the license of the FAST-Resources repository?",
-        "answer": "The repository is licensed under the MIT License, allowing users to use, copy, modify, merge, and distribute the content freely with attribution."
-    },
-    {
-        "question": "Does the FAST-Resources repository include tools or utilities for developers?",
-        "answer": "Yes, the repository has a section called 'Developer Tools' that includes cheat sheets for Git, Markdown, LaTeX, Python, and other programming utilities."
-    },
-    {
-        "question": "Are there resources for Final Year Projects (FYPs) in the FAST-Resources repository?",
-        "answer": "Yes, the repository provides guidance and documents for Final Year Projects including past project reports, templates, and tips for report writing and presentations."
-    },
-    {
-        "question": "Does the FAST-Resources GitHub repo include links to FAST societies or clubs?",
-        "answer": "Yes, it lists and sometimes links to student societies such as FAST Computing Society, FAST Data Science Society, and ACM Student Chapter."
-    },
-    {
-        "question": "Can this repository help in course registration and degree planning at FAST?",
-        "answer": "Yes, the repository includes course outlines, elective suggestions, and planning guides to help students navigate course registration and academic planning."
-    },
-    {
-        "question": "What type of content is available for the course 'Data Structures' in the FAST-Resources GitHub repository?",
-        "answer": "The 'Data Structures' folder includes past papers, handouts, lecture slides, and implementation exercises focused on stacks, queues, trees, hashing, and sorting algorithms."
-    },
-    {
-        "question": "Does the FAST-Resources repository provide materials for 'Database Systems'?",
-        "answer": "Yes, the 'Database Systems' folder contains SQL scripts, ERD diagrams, past papers, and notes covering relational algebra, normalization, transactions, and indexing."
-    },
-    {
-        "question": "Is there content for the course 'Artificial Intelligence' in the FAST-Resources GitHub?",
-        "answer": "The repository includes AI-related materials such as slides, assignment solutions, and notes on search algorithms, knowledge representation, and machine learning fundamentals."
-    },
-    {
-        "question": "What programming-focused courses are supported in the FAST-Resources repo?",
-        "answer": "Programming-related courses include Programming Fundamentals, Object-Oriented Programming, and Advanced Programming, with resources like coding exercises, lab tasks, and project templates."
-    },
-    {
-        "question": "Are there resources for 'Operating Systems' in the FAST-Resources repository?",
-        "answer": "Yes, the repository provides content on memory management, CPU scheduling, file systems, and synchronization mechanisms, along with solved quizzes and lab assignments."
-    },
-    {
-        "question": "Does the FAST-Resources repo provide help for midterm and final exam preparation?",
-        "answer": "Almost every course folder includes solved past papers, quizzes, and review slides specifically designed to help students prepare for midterms and final exams."
-    },
-    {
-        "question": "What kind of materials are available for the course 'Computer Networks'?",
-        "answer": "The Computer Networks section includes lecture notes, protocol diagrams, network layer concepts, quizzes, and lab configurations using Wireshark and socket programming."
-    },
-    {
-        "question": "Are elective courses like 'Data Science' included in the FAST-Resources repo?",
-        "answer": "Yes, electives such as 'Data Science', 'Cyber Security', and 'Blockchain' are represented, offering notebooks, cheat sheets, course summaries, and project outlines."
-    },
-    {
-        "question": "Is Software Engineering covered in the FAST-Resources GitHub repository?",
-        "answer": "Yes, the Software Engineering folder includes case studies, UML diagrams, software process models, and documentation templates used in semester-long projects."
-    },
-    {
-        "question": "How are first-year CS students supported by the FAST-Resources GitHub repo?",
-        "answer": "Introductory courses like Programming Fundamentals and Discrete Structures provide students with foundational tutorials, exam preparation material, and guided assignments."
-    },
-    {
-        "question": "What kind of resources are available in the FAST-Resources GitHub for Final Year Projects?",
-        "answer": "The FYP section provides report templates, formatting guidelines, evaluation rubrics, presentation slides, and sample completed projects to guide students through their final year research."
-    },
-    {
-        "question": "Does the FAST-Resources repository include an FYP proposal format?",
-        "answer": "Yes, the repository includes standardized proposal templates that cover project motivation, objectives, methodology, timelines, and resource requirements."
-    },
-    {
-        "question": "Are there any example FYP reports available in the repository?",
-        "answer": "Yes, the repository contains anonymized example reports from past student projects which can be used as references for formatting, content structure, and citation practices."
-    },
-    {
-        "question": "What tools are recommended in the FYP documentation for creating diagrams and reports?",
-        "answer": "Tools such as Microsoft Visio, Lucidchart, Draw.io for diagrams and Overleaf or MS Word for documentation are recommended in the FYP resources."
-    },
-    {
-        "question": "Is there an FYP timeline or milestone checklist in the repository?",
-        "answer": "Yes, the FYP folder includes a semester-wise milestone plan that outlines expected deliverables such as proposal, SRS, design, midterm and final evaluation presentations."
-    },
-    {
-        "question": "What type of evaluation criteria are used for grading Final Year Projects?",
-        "answer": "Evaluation rubrics include criteria such as innovation, technical depth, implementation quality, documentation, presentation skills, and teamwork."
-    },
-    {
-        "question": "Does the repository include presentation slides or pitch decks for FYPs?",
-        "answer": "Yes, it offers sample presentation slides used for midterm and final evaluations to help students build their own pitch decks."
-    },
-    {
-        "question": "Are there any guidelines on how to select a good FYP topic?",
-        "answer": "The resources provide tips on identifying industry-relevant, technically feasible, and research-worthy FYP topics that match student skill sets and supervisor interests."
-    },
-    {
-        "question": "Is there any information about FYP documentation best practices?",
-        "answer": "Yes, students are guided on version control, formatting standards, citation rules, and how to organize content into SRS, SDS, and final report structures."
-    },
-    {
-        "question": "Can students find information on FYP viva or defense preparation in the repository?",
-        "answer": "Yes, the FYP folder includes checklists and example Q&A to prepare students for viva voce sessions conducted at the end of the project lifecycle."
-    },
-    {
-        "question": "What developer tools are included in the FAST-Resources GitHub repository?",
-        "answer": "The repository includes tools like Git, GitHub, LaTeX, Markdown, Postman, Python, VS Code shortcuts, and general CLI commands—all bundled as cheat sheets and guides."
-    },
-    {
-        "question": "Is there a Git and GitHub cheatsheet in the FAST-Resources repo?",
-        "answer": "Yes, the Developer-Tools section includes a Git cheatsheet covering basic to advanced commands such as clone, commit, push, pull, branching, merging, and conflict resolution."
-    },
-    {
-        "question": "Does the FAST-Resources repository provide guidance on using LaTeX?",
-        "answer": "Yes, it provides LaTeX syntax guides and templates for creating well-formatted technical reports, academic articles, and Final Year Project documentation."
-    },
-    {
-        "question": "Are there any resources to help students use Markdown effectively?",
-        "answer": "A dedicated Markdown cheatsheet is available that explains headings, links, code blocks, tables, and formatting useful for GitHub README files and documentation."
-    },
-    {
-        "question": "What is included in the Python cheatsheet in the Developer-Tools section?",
-        "answer": "The Python cheatsheet includes syntax examples for loops, conditionals, data structures, functions, and common modules like NumPy, Pandas, and Matplotlib."
-    },
-    {
-        "question": "Is Postman covered in the FAST-Resources Developer-Tools section?",
-        "answer": "Yes, there is a Postman API testing guide explaining how to structure requests, use variables, automate tests, and handle authentication headers."
-    },
-    {
-        "question": "Does the Developer-Tools folder include command line utilities?",
-        "answer": "Yes, there is a CLI cheatsheet with commands for Linux and Windows terminals including navigation, file handling, environment variables, and process monitoring."
-    },
-    {
-        "question": "Are there VS Code tips or shortcuts included in the repo?",
-        "answer": "Yes, the repository includes a list of VS Code shortcuts and extensions for productivity enhancement, debugging, code navigation, and version control integration."
-    },
-    {
-        "question": "Can these developer tools help with version-controlled collaboration?",
-        "answer": "Absolutely. The Git and GitHub guides help students work in teams using branches, pull requests, forks, and issues for organized collaboration on projects."
-    },
-    {
-        "question": "Are the tools suitable for first-year or non-CS students?",
-        "answer": "Yes, the materials are beginner-friendly and can support students from other departments like EE and Business who need basic developer skills for coursework or projects."
-    },
-    {
-        "question": "What does KDD stand for in the context of the research lab at FAST-NUCES Islamabad?",
-        "answer": "KDD stands for Knowledge Discovery and Data Science. The KDD Lab at FAST-NUCES Islamabad focuses on discovering patterns from large-scale data using machine learning, data mining, and AI techniques."
-    },
-    {
-        "question": "What is the vision of the KDD Lab at FAST Islamabad?",
-        "answer": "The KDD Lab envisions building real-world intelligent systems that use machine learning and data science to solve interdisciplinary problems in social science, economics, healthcare, and natural sciences."
-    },
-    {
-        "question": "What is the mission of the KDD Lab?",
-        "answer": "The mission of the KDD Lab is to drive fundamental and applied research in knowledge discovery, data mining, and machine learning to address national and international challenges using AI-driven systems."
-    },
-    {
-        "question": "Which interdisciplinary domains does the KDD Lab focus on?",
-        "answer": "The KDD Lab works across various domains including bioinformatics, e-government systems, healthcare analytics, business intelligence, and social network mining."
-    },
-    {
-        "question": "What kind of team composition does the KDD Lab maintain?",
-        "answer": "The lab includes faculty, MS and BS students, research assistants, and developers working collaboratively on government-funded and academic research projects."
-    },
-    {
-        "question": "How does the KDD Lab support undergraduate students?",
-        "answer": "The lab provides opportunities for undergraduates to work on research projects, contribute to publications, develop prototypes, and participate in national-level competitions and grants."
-    },
-    {
-        "question": "What are the lab's main objectives for student involvement?",
-        "answer": "The lab aims to equip students with practical experience in research, encourage scientific publication, foster innovation, and prepare them for graduate studies or tech entrepreneurship."
-    },
-    {
-        "question": "How is the research output of the KDD Lab disseminated?",
-        "answer": "The KDD Lab publishes in international journals, presents at conferences, files patents, and develops real-world AI systems for deployment in industry and public sectors."
-    },
-    {
-        "question": "What is the FAST Data Science Society (FDSS) and its primary mission?",
-        "answer": "Established in 2021, FDSS is FAST-NUCES Islamabad's first student-run Data Science society. Its mission is to bridge the gap between disciplines, fostering a community where students can explore and excel in data science through talks, teaching, and research initiatives."
-    },
-    {
-        "question": "What was the 'DataVerse' initiative launched by FDSS?",
-        "answer": "Launched in November 2023, DataVerse is a series of workshops and discussions focused on advanced data science skills. It featured expert-led sessions on tools like Excel, Python, SQL, and Power BI, attracting over 150 participants and promoting skill-building and networking."
-    },
-    {
-        "question": "Can you provide details about the 'DataCon' event organized by FDSS?",
-        "answer": "Held in May 2024, DataCon was a significant event that brought together professionals and students passionate about data science. It attracted over 150 delegates from 12 universities and featured sessions on career paths, interview techniques, and data-driven business strategies."
-    },
-    {
-        "question": "What was the focus of the 'DataQuest' event by FDSS?",
-        "answer": "Scheduled for December 2023, DataQuest was a competitive event aimed at enhancing data science skills. It included a SQL Challenge and Data Visualization Competition, with over 70 teams participating, and featured a workshop on Deep Ensemble Learning in Computer Vision."
-    },
-    {
-        "question": "How does FDSS collaborate with industry partners for student development?",
-        "answer": "FDSS partners with organizations like DataCamp to provide students with access to online courses in Python, R, SQL, and more, facilitating continuous learning and skill enhancement."
-    },
-    {
-        "question": "What opportunities does FDSS offer for students interested in data science?",
-        "answer": "FDSS offers workshops, hackathons, and training sessions aimed at teaching data science skills and tools to members and the wider community, promoting ethical and impactful data science practices."
-    },
-    {
-        "question": "How can students get involved with FDSS activities?",
-        "answer": "Students can participate in FDSS events by registering through their official website or social media platforms. They can also join as members to stay updated on upcoming workshops and competitions."
-    },
-    {
-        "question": "What is the relationship between FDSS and the KDD Lab at FAST-NUCES?",
-        "answer": "FDSS and the KDD Lab collaborate on various initiatives, including workshops and research projects, to provide students with practical experience in data science and machine learning applications."
-    },
-    {
-        "question": "Are there any notable achievements of FDSS in promoting data science education?",
-        "answer": "FDSS has successfully organized multiple events like DataVerse, DataCon, and DataQuest, attracting participants from various universities and fostering a strong data science community on campus."
-    },
-    {
-        "question": "Where can I find more information about FDSS events and initiatives?",
-        "answer": "Detailed information about FDSS events and initiatives can be found on their official website: https://fdssisb.com/ and their LinkedIn page: https://pk.linkedin.com/company/fdssisb."
-    },
-    {
-        "question": "Can you provide a detailed paragraph about the KDD Lab at FAST-NUCES Islamabad?",
-        "answer": "The Knowledge Discovery & Data Science (KDD) Lab at FAST-NUCES Islamabad is a pioneering research center specializing in data science, machine learning, and artificial intelligence. Founded by Dr. Kiffayat Ullah Khan and currently directed by Dr. Faisal Cheema, the lab works on interdisciplinary research projects involving predictive analytics, resume parsing, and social network mining. Funded by national organizations like NCAI and HEC, the lab houses undergraduate and postgraduate researchers working on impactful AI solutions. Located in Room C-601, C Block, the lab also collaborates with student bodies like the FAST Data Science Society."
-    },
-    {
-        "question": "what grant did the lab win in march 2021",
-        "answer": "The lab won a Rs. 14.665 Million grant from the National Center for Artificial Intelligence (NCAI) in March 2021."
-    },
-    {
-        "question": "who funded the e‑recruitment project",
-        "answer": "This project is funded by the National Center for Artificial Intelligence (NCAI)."
-    },
-    {
-        "question": "how much funding was awarded",
-        "answer": "The project received PKR 14.665 Million in funding."
-    },
-    {
-        "question": "what are the dates of the project",
-        "answer": "The project runs from March 2021 to September 2022."
-    },
-    {
-        "question": "what is the title of the project",
-        "answer": "“Re‑Designing E‑Recruitment using AI for Temporal Analysis.”"
-    },
-    {
-        "question": "what is the goal of the project",
-        "answer": "The goal is to develop AI‑based algorithms that help e‑recruiters efficiently select the right candidates for the right jobs, ensuring deserving talent gets interview opportunities."
-    },
-    {
-        "question": "who is working on the project",
-        "answer": "A team of data scientists, software developers, and MS and BS students is developing the project."
-    },
-    {
-        "question": "what are the main features of the project",
-        "answer": "Key features include automated resume parsing, candidate skill enrichment, an efficient ranking algorithm, and automated feature‑importance based on user‑feedback trends."
-    },
-    {
-        "question": "what is automated resume parsing",
-        "answer": "It automatically extracts structured information—like skills, education, and experience—from resumes using AI techniques."
-    },
-    {
-        "question": "what does candidate skill enrichment mean",
-        "answer": "It augments a candidate’s profile with inferred or normalized skills, making comparisons more accurate."
-    },
-    {
-        "question": "how does the ranking algorithm work",
-        "answer": "The algorithm ranks candidates based on relevance to job requirements, using temporal analysis of user feedback to improve over time."
-    },
-    {
-        "question": "what is feature importance based on trends",
-        "answer": "It automatically identifies which resume features (e.g., specific skills or experiences) matter most, by analyzing trends in recruiter feedback."
-    },
-    {
-        "question": "when did the project start and end",
-        "answer": "It started in March 2021 and concluded in September 2022."
-    },
-    {
-    "question": "how many fun facts are there about KDD FAST-NUCES",
-    "answer": "Here are some fun facts about KDD FAST-NUCES!"
-  },
-  {
-    "question": "total fyps",
-    "answer": "KDD FAST-NUCES has supported a total of 20 Final Year Projects (FYPs)."
-  },
-  {
-    "question": "how many funded projects",
-    "answer": "There are 3 funded projects currently running at KDD FAST-NUCES."
-  },
-  {
-    "question": "number of team members",
-    "answer": "The KDD FAST-NUCES team comprises 8 core members."
-  },
-  {
-    "question": "how many publications",
-    "answer": "To date, KDD FAST-NUCES has produced 13 publications."
-  },
-  {
-    "question": "total alumni",
-    "answer": "KDD FAST-NUCES has 5 alumni who have graduated from our programs."
-  },
-  {
-    "question": "fun facts about kdd fast nuces",
-    "answer": "Did you know? KDD FAST-NUCES has guided 20 FYPs, overseen 3 funded projects, and produced 13 research publications with a dedicated team of 8 members and 5 alumni!"
-  },
-  {
-    "question": "What is Mulazmat?",
-    "answer": "The main idea of this project is to develop Artificial Intelligence based algorithms to assist E-Recruiters to efficiently select right candidates for right jobs."
-  },
-  {
-    "question": "Courses offered for undergraduate|bachelors programs?",
-    "answer": "BSAI, BSDS, BSCS, BSSE, BBA, BSFintech, BSEE, BSCYS"
-  },
-  {
-    "question": "Courses offered for graduate|masters programs?",
-    "answer": "MSAI, MSDS, MSCS, MSSE, MBA, MSEE"
-  },
-  {
-    "question": "What are timings for undergraduate|bachelors classes",
-    "answer": "Undergraduate classes are in morning."
-  },
-  {
-    "question": "What are timings for graduate|masters classes",
-    "answer": "Evening classes are held."
-  },
-  {
-    "question": "How long is regular semester",
-    "answer": "Regular semester consists of 16 weeks"
-  },
-  {
-    "question": "How long is summer semester",
-    "answer": "Summer semester consists of 8 weeks"
-  },
-  {
-    "question": "How long are summer internships",
-    "answer": "Summer Internships consists of 8 weeks"
-  },
-  {
-    "question": "How can i contact KDD lab?",
-    "answer": "You can mail at kdd.lab@nu.edu.pk"
-  },
-  {
-    "question": "What are timings of KDD lab?",
-    "answer": "You can mail at kdd.lab@nu.edu.pk to inquire timings"
-  }
+[
+    {
+        "question": "hello",
+
+        "answer": "Hello! I'm your FAST-NUCES & KDD Lab assistant. How can I help you today?"
+    },
+    {
+        "question": "hi how are you",
+        "answer": "Hi there! What would you like to know about FAST-NUCES or the KDD Lab?"
+    },
+    {
+        "question": "hey",
+        "answer": "Hey! Feel free to ask me anything about FAST-NUCES or the KDD Lab."
+    },
+    {
+        "question": "how are you",
+        "answer": "I'm just a bot, but I'm here and ready to help with your FAST-NUCES or KDD Lab questions!"
+    },
+    {
+        "question": "thank you",
+        "answer": "You're welcome! Let me know if there's anything else you'd like to ask."
+    },
+    {
+        "question": "thanks",
+        "answer": "No problem - happy to help!"
+    },
+    {
+        "question": "thank you very much",
+        "answer": "Glad I could help! Any other questions about FAST-NUCES or the KDD Lab?"
+    },
+    {
+        "question": "good morning",
+        "answer": "Good morning! What can I help you with today regarding FAST-NUCES or the KDD Lab?"
+    },
+    {
+        "question": "good afternoon",
+        "answer": "Good afternoon! Ask me anything about FAST-NUCES or the KDD Lab."
+    },
+    {
+        "question": "good evening",
+        "answer": "Good evening! How can I assist you with FAST-NUCES or the KDD Lab?"
+    },
+    {
+        "question": "bye",
+        "answer": "Goodbye! Feel free to come back if you have more questions about FAST-NUCES or the KDD Lab."
+    },
+    {
+        "question": "goodbye",
+        "answer": "Goodbye! I'm here whenever you need info on FAST-NUCES or the KDD Lab."
+    },
+    {
+        "question": "how is it going",
+        "answer": "All systems operational! Ask me anything about FAST-NUCES or the KDD Lab."
+    },
+    {
+        "question": "what's up",
+        "answer": "I'm here to help with FAST-NUCES and KDD Lab questions. What would you like to know?"
+    },
+    {
+        "question": "help",
+        "answer": "Sure - ask me questions about FAST-NUCES (admissions, departments, contacts) or the KDD Lab (research, projects, events)."
+    },
+    {
+        "question": "see you later",
+        "answer": "See you! Drop by anytime for FAST-NUCES & KDD Lab info."
+    },
+    {
+        "question": "have a nice day",
+        "answer": "Thanks! You too - feel free to return for more FAST-NUCES or KDD Lab questions."
+    },
+    {
+        "question": "i didn't understand",
+        "answer": "Sorry! Could you rephrase your question about FAST-NUCES or the KDD Lab?"
+    },
+    {
+        "question": "hi how are you",
+        "answer": "Hi there! What would you like to know about FAST‑NUCES or the KDD Lab?"
+    },
+    {
+        "question": "hey",
+        "answer": "Hey! Feel free to ask me anything about FAST‑NUCES or the KDD Lab."
+    },
+    {
+        "question": "how are you",
+        "answer": "I’m just a bot, but I’m here and ready to help with your FAST‑NUCES or KDD Lab questions!"
+    },
+    {
+        "question": "thank you",
+        "answer": "You’re welcome! Let me know if there’s anything else you’d like to ask."
+    },
+    {
+        "question": "thanks",
+        "answer": "No problem—happy to help!"
+    },
+    {
+        "question": "thank you very much",
+        "answer": "Glad I could help! Any other questions about FAST‑NUCES or the KDD Lab?"
+    },
+    {
+        "question": "good morning",
+        "answer": "Good morning! What can I help you with today regarding FAST‑NUCES or the KDD Lab?"
+    },
+    {
+        "question": "good afternoon",
+        "answer": "Good afternoon! Ask me anything about FAST‑NUCES or the KDD Lab."
+    },
+    {
+        "question": "good evening",
+        "answer": "Good evening! How can I assist you with FAST‑NUCES or the KDD Lab?"
+    },
+    {
+        "question": "bye",
+        "answer": "Goodbye! Feel free to come back if you have more questions about FAST‑NUCES or the KDD Lab."
+    },
+    {
+        "question": "goodbye",
+        "answer": "Goodbye! I’m here whenever you need info on FAST‑NUCES or the KDD Lab."
+    },
+    {
+        "question": "how is it going",
+        "answer": "All systems operational! Ask me anything about FAST‑NUCES or the KDD Lab."
+    },
+    {
+        "question": "what’s up",
+        "answer": "I’m here to help with FAST‑NUCES and KDD Lab questions. What would you like to know?"
+    },
+    {
+        "question": "help",
+        "answer": "Sure—ask me questions about FAST‑NUCES (admissions, departments, contacts) or the KDD Lab (research, projects, events)."
+    },
+    {
+        "question": "see you later",
+        "answer": "See you! Drop by anytime for FAST‑NUCES & KDD Lab info."
+    },
+    {
+        "question": "have a nice day",
+        "answer": "Thanks! You too—feel free to return for more FAST‑NUCES or KDD Lab questions."
+    },
+    {
+        "question": "i didn’t understand",
+        "answer": "Sorry! Could you rephrase your question about FAST‑NUCES or the KDD Lab?"
+
+    },
+
+    {
+        "question": "What are the university's admission requirements?",
+        "answer": "Please refer to the admissions section of the university website for detailed information on admission requirements, including academic transcripts, standardized test scores, and application deadlines."
+    },
+    {
+        "question": "What student support services are available?",
+        "answer": "The university offers a range of support services, such as academic advising, career counseling, health services, and disability services.  Details on each service and how to access them can be found on the student support page of the university website."
+    },
+    {
+        "question": "What are the eligibility criteria for admission to FAST National University?",
+        "answer": "Please refer to the 'Eligibility Criteria' section on the FAST National University admissions page for detailed information on admission requirements."
+    },
+    {
+        "question": "What is the fee structure for the different programs offered at FAST National University?",
+        "answer": "The fee structure varies depending on the program.  More information can be found in the 'Fee Structure' section or the 'Prospectus 2024' on the university website."
+    },
+    {
+        "question": "What financial aid options are available for students at NUCES?",
+        "answer": "NUCES offers scholarships and interest-free loans to support students.  More than 2000 students currently receive financial assistance."
+    },
+    {
+        "question": "What are the admission requirements and application process for Fall 2025?",
+        "answer": "Information regarding admission requirements and the application process for Fall 2025 can be found by clicking on the 'Apply Now' link.  A downloadable prospectus may also be available."
+    },
+    {
+        "question": "What is the National University of Computer and Emerging Sciences (NUCES) and how was it founded?",
+        "answer": "NUCES is a premier Pakistani university, federally chartered in July 2000, known for its impact on the software and other industries. It has five campuses across Pakistan."
+    },
+    {
+        "question": "How is NUCES funded?",
+        "answer": "NUCES receives funding from various sources, including Rs. 60 million from FAST and Rs. 40 million from other donors."
+    },
+    {
+        "question": "What kind of research is conducted at the university's research wings?",
+        "answer": "The research wings conduct cutting-edge research with a direct impact on Pakistan's social, economic, and technological needs."
+    },
+    {
+        "question": "What is the university's long-term goal?",
+        "answer": "The university's vision is to become a globally recognized research university in Pakistan within the next decade."
+    },
+    {
+        "question": "What cities does FAST NUCES have campuses in?",
+        "answer": "FAST NUCES has campuses in Chiniot, Faisalabad, Islamabad, Karachi, Lahore, Multan, and Peshawar."
+    },
+    {
+        "question": "How can I learn more about FAST NUCES?",
+        "answer": "You can explore FAST NUCES through their featured videos."
+    },
+    {
+        "question": "When is the application deadline for the Spring 2025 admission?",
+        "answer": "The application deadline for Spring 2025 admission is January 11, 2025."
+    },
+    {
+        "question": "What is the duration of the Bachelor of Business Administration program?",
+        "answer": "The BBA program is a 4-year program."
+    },
+    {
+        "question": "What kind of academic background is needed to be accepted into the BBA program?",
+        "answer": "The program is designed for students with excellent academic records and high potential for success.  A strong academic history is required."
+    },
+    {
+        "question": "What skills will I gain from completing the BBA program?",
+        "answer": "The program develops a rich blend of general management skills, including communication, decision-making, leadership, teamwork, and quantitative methods, in addition to a strong foundation in general education."
+    },
+    {
+        "question": "What are the key communication skills developed in the BBA program?",
+        "answer": "The BBA program focuses on developing effective and professional communication skills, including creating written and oral statements for diverse global audiences."
+    },
+    {
+        "question": "How does the BBA program prepare students for decision-making in complex situations?",
+        "answer": "The program trains students to identify, evaluate, and utilize relevant information for decision-making, employing critical thinking skills to solve problems in uncertain environments."
+    },
+    {
+        "question": "What leadership styles are covered in this course, and how will we get practice applying them?",
+        "answer": "The course will cover various leadership styles.  Through practical exercises and potentially group projects, you'll have opportunities to practice applying these styles in simulated scenarios, adapting your approach based on the specific situation."
+    },
+    {
+        "question": "How will the importance of teamwork and group dynamics be demonstrated in this course?",
+        "answer": "The course will likely involve group projects and activities designed to highlight the benefits of effective teamwork and collaboration in achieving common goals.  You will be assessed on your ability to work effectively within a team."
+    },
+    {
+        "question": "What are some examples of ethical and social diversity issues within organizations, and how can feasible solutions be proposed?",
+        "answer": "Examples include issues of bias in hiring practices, lack of representation in leadership, or unequal pay.  Feasible solutions might involve implementing blind resume reviews, establishing diversity and inclusion initiatives, or conducting pay equity audits."
+    },
+    {
+        "question": "How will this course help me use computing tools and infrastructure to apply business knowledge?",
+        "answer": "This course will equip you with the skills to use computer-based information systems to analyze business data, create presentations, and utilize software to enhance operational efficiency and decision-making processes. You will learn to leverage computing infrastructure for practical applications in business contexts."
+    },
+    {
+        "question": "What is the minimum number of credit hours required to graduate with a BBA degree?",
+        "answer": "A minimum of 130 credit hours is required, including all core courses."
+    },
+    {
+        "question": "What is the minimum CGPA needed to earn a BBA degree?",
+        "answer": "A minimum CGPA of 2.00 is required for graduation."
+    },
+    {
+        "question": "What challenges does the BS Accounting & Finance program address?",
+        "answer": "The program prepares students for challenges posed by shifting economic conditions, intense competition for resources, and questionable business practices in financial management."
+    },
+    {
+        "question": "Why is the BS Accounting & Finance program important now?",
+        "answer": "It's gained greater importance due to the recent global financial crisis, equipping students to navigate the complexities of financial management in a volatile environment."
+    },
+    {
+        "question": "What skills will I gain from the BS Accounting & Finance program?",
+        "answer": "The program provides a broad business and management foundation, and develops your quantitative and analytical skills for ethical and astute financial management."
+    },
+    {
+        "question": "How does this program prepare students for success in the current business climate?",
+        "answer": "The program emphasizes prudent financial management, a skill highlighted as crucial for business success, especially in times of crisis."
+    },
+    {
+        "question": "What career paths are available after studying this program?",
+        "answer": "Several pathways are available, including audit, taxation, budget analysis, financial accounting, and management accounting."
+    },
+    {
+        "question": "Can you give me examples of the types of jobs I could get with this qualification?",
+        "answer": "Potential jobs include roles in audit, tax, budget analysis, financial accounting, and management accounting."
+    },
+    {
+        "question": "What is the minimum CGPA required to graduate with a BS in Accounting & Finance?",
+        "answer": "A minimum CGPA of 2.00 is required."
+    },
+    {
+        "question": "How many credit hours are needed to graduate with a BS in Artificial Intelligence?",
+        "answer": "At least 133 credit hours are required, including all core courses."
+    },
+    {
+        "question": "What skills will I gain from this program?",
+        "answer": "This program develops skills in business knowledge, data analysis, statistical techniques, and computer applications, all applied to solving real-world business problems across various departments like management, HRM, finance, operations, and marketing."
+    },
+    {
+        "question": "What types of problems will I be equipped to solve after completing this program?",
+        "answer": "The program prepares you to tackle pressing challenges faced by organizations in management, human resource management, finance, operations, and marketing, leveraging your data analysis and business expertise."
+    },
+    {
+        "question": "What kind of skills will I develop in this program?",
+        "answer": "This program develops a range of skills including business management, technology, data analytics, communication, soft skills, analytical reasoning, ethical decision-making, and problem-solving."
+    },
+    {
+        "question": "Is this program primarily theoretical or practical?",
+        "answer": "The program follows a hands-on approach, emphasizing practical application of business management, technology, and data analytics knowledge."
+    },
+    {
+        "question": "What types of careers are available to graduates with a BS BA degree in big data and analytics?",
+        "answer": "Graduates can pursue careers such as business analysts, operations analysts, people analysts, financial analysts, and market or consumer analysts."
+    },
+    {
+        "question": "Is there a high demand for graduates with this degree?",
+        "answer": "Yes, the field of big data and analytics is rapidly growing, creating a high demand for skilled professionals."
+    },
+    {
+        "question": "How many credit hours are required to graduate with a BS in Business Analytics?",
+        "answer": "At least 131 credit hours are required, including all core courses."
+    },
+    {
+        "question": "Are there specific courses I *must* take to get my BS in Business Analytics?",
+        "answer": "Yes, all core courses are mandatory for graduation."
+    },
+    {
+        "question": "What is the minimum CGPA required for the Bachelor of Science (Computer Engineering) program?",
+        "answer": "A minimum CGPA of 2.00 is required."
+    },
+    {
+        "question": "What career opportunities are available after completing the Bachelor of Science in Computer Engineering program?",
+        "answer": "This degree opens careers in various areas of Electrical Engineering."
+    },
+    {
+        "question": "What career paths are typically pursued by Computer Engineering graduates?",
+        "answer": "Graduates often find careers in the telecom industry, electronics, power sector, embedded system design, and software programming."
+    },
+    {
+        "question": "How many credit hours are required to graduate with a Bachelor of Science in Computer Engineering?",
+        "answer": "A minimum of 136 credit hours is required, including all specified core courses."
+    },
+    {
+        "question": "What is the minimum CGPA required to graduate with a Bachelor of Science in Computer Science?",
+        "answer": "A minimum CGPA of 2.00 is required to graduate with a BS in Computer Science."
+    },
+    {
+        "question": "What types of careers are available to graduates of the Bachelor of Science in Computer Science program?",
+        "answer": "Graduates can pursue careers as software engineers, programmers, web developers, games programmers, or computer graphic designers."
+    },
+    {
+        "question": "What are the core subjects covered in the first year of the Civil Engineering program?",
+        "answer": "The first year focuses on fundamental Civil Engineering principles, along with supporting courses in mathematics and physics."
+    },
+    {
+        "question": "When do students select a specialization in Civil Engineering?",
+        "answer": "Students choose a specialization stream in their senior year."
+    },
+    {
+        "question": "What kind of communication skills courses are offered to help engineering graduates improve their job prospects?",
+        "answer": "The university offers courses in communication skills designed to prepare students for challenging work environments and improve their competitiveness in the job market."
+    },
+    {
+        "question": "How does the curriculum address the importance of cost-effective engineering solutions?",
+        "answer": "The program emphasizes the need for cost-effective solutions, implying that this aspect is integrated into various engineering courses and possibly highlighted through projects or case studies."
+    },
+    {
+        "question": "What career paths are available after completing the BS in Civil Engineering program?",
+        "answer": "This degree program opens careers in various areas of Civil Engineering."
+    },
+    {
+        "question": "How many credit hours are required to graduate with a BS in Civil Engineering?",
+        "answer": "A minimum of 138 credit hours are required, including all specified core courses."
+    },
+    {
+        "question": "What is the minimum CGPA required to graduate with a Bachelor of Science degree in any of the mentioned programs (Cyber Security, Data Science, or Electrical Engineering)?",
+        "answer": "A minimum CGPA of 2.00 is required for graduation in all three mentioned Bachelor of Science programs."
+    },
+    {
+        "question": "How many credit hours are needed to graduate with a BS in Cyber Security or Data Science?",
+        "answer": "At least 133 credit hours are required for graduation with a BS in Cyber Security or Data Science."
+    },
+    {
+        "question": "What types of jobs can I get after graduating from this program?",
+        "answer": "This program prepares graduates for entry-level positions in corporate and government settings, as well as for graduate studies worldwide."
+    },
+    {
+        "question": "What skills will I develop in this program?",
+        "answer": "Graduates will be able to conceive, formulate, and communicate solutions to technological problems, and will be prepared to be responsible and productive members of society committed to its betterment through their knowledge and skills."
+    },
+    {
+        "question": "What career paths are available after completing a BS in Electrical Engineering?",
+        "answer": "This degree offers diverse career options, including specializations in telecommunications or computer engineering, leading to roles in the telecommunications industry, embedded system design, or software programming."
+    },
+    {
+        "question": "What are the degree requirements for a BS in Electrical Engineering?",
+        "answer": "A minimum of 138 credit hours must be completed, including all specified core courses, to receive the BS (Electrical Engineering) degree."
+    },
+    {
+        "question": "What CGPA is required to pursue the Bachelor of Science in Financial Technology?",
+        "answer": "A CGPA of at least 2.00 is required."
+    },
+    {
+        "question": "What is Financial Technology (FinTech) and why is it important?",
+        "answer": "FinTech uses technology to improve financial activity, disrupting traditional financial services through technology, algorithms, data, and mobile applications. It's now a globally important industry."
+    },
+    {
+        "question": "What specific skills are most in-demand within Pakistan's growing FinTech sector?",
+        "answer": "The FinTech industry in Pakistan has a high demand for professionals with expertise in finance, mathematics, programming, analytics, data science, applied statistics, and regulatory compliance."
+    },
+    {
+        "question": "What initiatives are supporting the growth of the FinTech ecosystem in Pakistan?",
+        "answer": "The formation of Fintech Associations and regulatory flexibility are key initiatives fostering a supportive environment for FinTech companies to flourish in Pakistan."
+    },
+    {
+        "question": "What is the significance of FAST-NUCES Islamabad offering a BS in Financial Technology?",
+        "answer": "FAST-NUCES Islamabad's BS in Financial Technology program addresses the growing need for specialized professionals in the field, making it a pioneering program in the country."
+    },
+    {
+        "question": "Why did FAST-NUCES Islamabad decide to introduce a BS degree in Financial Technology?",
+        "answer": "The increasing demand for skilled individuals in the financial technology sector prompted FAST-NUCES Islamabad, as a technology-focused university, to establish this specialized program."
+    },
+    {
+        "question": "What types of modern tools will I learn to use in this program?",
+        "answer": "The program focuses on equipping students with programming and technological skills applicable to improving financial activities and creating new financial applications, processes, products, or business models.  Specific tools aren't listed, but the emphasis is on modern and relevant technologies for the finance industry."
+    },
+    {
+        "question": "Is this program designed for students with prior programming experience?",
+        "answer": "The provided text doesn't specify the required programming background.  To determine if prior experience is necessary, further inquiry with the program's administrators is recommended."
+    },
+    {
+        "question": "What are some potential career paths I could explore after graduating from the FinTech program?",
+        "answer": "Graduates often pursue careers in investment banking, wealth management, international finance, commercial banking, insurance, information technology, or social entrepreneurship, among other options."
+    },
+    {
+        "question": "Does the FinTech program prepare students for careers in areas like insurance or social entrepreneurship?",
+        "answer": "Yes, the program provides a foundation applicable to a wide range of sectors, including insurance and social entrepreneurship, in addition to more traditional finance roles."
+    },
+    {
+        "question": "What types of jobs in the financial industry are available to graduates with the skills mentioned?",
+        "answer": "Graduates can find work in FinTech startups (focusing on areas like alternative lending, cryptocurrency, blockchain, open banking, insurtech, Robo-advisement, machine learning, data mining, and cybersecurity) or traditional financial services companies needing staff with technical skills to update existing practices or create new technology-based processes."
+    },
+    {
+        "question": "Are there opportunities for graduates in both new and established financial companies?",
+        "answer": "Yes, graduates with these skills are sought after by both FinTech startups and established traditional financial services companies."
+    },
+    {
+        "question": "What are the minimum requirements for graduating with a BS in FinTech?",
+        "answer": "To graduate with a BS in FinTech, you need at least 134 credit hours, including all core courses, and a minimum CGPA of 2.00."
+    },
+    {
+        "question": "What kind of jobs can I get with a BS in Software Engineering?",
+        "answer": "A BS in Software Engineering opens doors to various roles such as software quality assurance engineer, systems programmer, embedded software engineer, software architect, Chief Technology Officer, Chief Information Officer, User Interface designer, Information Systems manager, or computer graphic designer."
+    },
+    {
+        "question": "What are the minimum credit hours and CGPA required to graduate with a BS in Software Engineering?",
+        "answer": "A minimum of 133 credit hours and a CGPA of at least 2.00 are required for the BS in Software Engineering degree."
+    },
+    {
+        "question": "Who is the MBA program designed for?",
+        "answer": "The MBA program is designed for Business Graduates and Managers, as well as Engineers, Scientists, Doctors, Social Scientists, Lawyers, and professional graduates from Liberal Arts disciplines."
+    },
+    {
+        "question": "What kind of background is suitable for the FAST MBA program?",
+        "answer": "The FAST MBA is designed for individuals with 16 years of education, including those with backgrounds in BBA, BS (Accounting & Finance), MA (Economics), Engineering, Science, Medicine, Social Sciences, Law, and Liberal Arts."
+    },
+    {
+        "question": "How many credit hours are required to complete the FAST MBA program?",
+        "answer": "The FAST MBA program requires 60 credit hours."
+    },
+    {
+        "question": "What specific management practices are covered in this program?",
+        "answer": "The content mentions an in-depth understanding of the dynamics of management practices, but doesn't specify which ones.  More information is needed to answer this question completely."
+    },
+    {
+        "question": "How does the program address the implications of globalization?",
+        "answer": "The program explores the implications of a rapidly globalizing world on management practices, though the specific approaches aren't detailed."
+    },
+    {
+        "question": "What specific areas of data science does the KDD Lab focus on?",
+        "answer": "The KDD Lab specializes in Data Science, Big Data, Analysis of Social Networks, Artificial Intelligence, Machine Learning, Deep Learning, Image Processing, Data Warehousing, and Data Mining."
+    },
+    {
+        "question": "What kind of work does the KDD Lab team do?",
+        "answer": "The team is committed to finding solutions to real-world problems using their expertise in various data science fields."
+    },
+    {
+        "question": "What types of research projects are currently underway in this department?",
+        "answer": "The department conducts advanced research in various areas, including algorithmic challenges related to social networks, images and videos, large-scale databases, and health informatics."
+    },
+    {
+        "question": "What kinds of datasets are used in the research conducted here?",
+        "answer": "Research utilizes a wide range of datasets, including those from social networks, images and videos, and large-scale databases, as well as datasets from the field of health informatics."
+    },
+    {
+        "question": "What is the difference between data science and deep learning?",
+        "answer": "Data science is a broad field encompassing various techniques to extract insights from data. Deep learning is a specific subset of machine learning, using artificial neural networks, that falls under the data science umbrella."
+    },
+    {
+        "question": "What types of data does the data science team work with?",
+        "answer": "The team works with both structured and unstructured data."
+    },
+    {
+        "question": "What is the difference between supervised, semi-supervised, and unsupervised machine learning?",
+        "answer": "The difference lies in the type of data used to train the algorithms. Supervised learning uses labeled data (input and desired output), semi-supervised learning uses a mix of labeled and unlabeled data, and unsupervised learning uses only unlabeled data."
+    },
+    {
+        "question": "How does machine learning relate to big data?",
+        "answer": "Big data provides the massive datasets that machine learning algorithms need to learn effectively.  Machine learning techniques are often used to analyze and extract valuable information from big data."
+    },
+    {
+        "question": "What is the email address for the KDD FAST-NUCES lab?",
+        "answer": "kdd.lab@nu.edu.pk"
+    },
+    {
+        "question": "Where is the KDD FAST-NUCES lab located?",
+        "answer": "National University of Computer and Emerging Sciences (FAST-NUCES), A.K. Brohi Road, H-11/4"
+    },
+    {
+        "question": "What research areas does the KDD Lab focus on?",
+        "answer": "The KDD Lab specializes in Data Science, Big Data, Analysis of Social Networks, Artificial Intelligence, Machine Learning, Deep Learning, Image Processing, Data Warehousing, and Data Mining."
+    },
+    {
+        "question": "What kind of team works in the KDD Lab?",
+        "answer": "The team consists of competent individuals committed to finding solutions to real-world problems."
+    },
+    {
+        "question": "What types of research projects are currently underway?",
+        "answer": "The university conducts advanced research in areas like algorithmic challenges applied to social networks, images and videos, large-scale databases, and health informatics."
+    },
+    {
+        "question": "What kinds of datasets are used in the research?",
+        "answer": "Researchers utilize a wide variety of datasets including social networks, images, videos, and large-scale databases, as well as data from the health informatics field."
+    },
+    {
+        "question": "What is the difference between data science and deep learning?",
+        "answer": "Data science is a broad field encompassing various techniques to extract insights from data. Deep learning is a specific subset of machine learning, and thus also a subset of data science, that uses artificial neural networks for analysis."
+    },
+    {
+        "question": "What types of data does the Data Science team work with?",
+        "answer": "The Data Science team works with both structured and unstructured data."
+    },
+    {
+        "question": "What is the difference between supervised, semi-supervised, and unsupervised machine learning?",
+        "answer": "The difference lies in the type of data used for training. Supervised learning uses labeled data (input and desired output), semi-supervised learning uses a mix of labeled and unlabeled data, and unsupervised learning uses only unlabeled data."
+    },
+    {
+        "question": "How does machine learning relate to big data?",
+        "answer": "Big data provides the massive datasets that machine learning algorithms need to learn effectively.  Machine learning techniques are often crucial for analyzing and extracting useful information from these large and complex datasets."
+    },
+    {
+        "question": "What research areas does the KDD Lab focus on?",
+        "answer": "The KDD Lab specializes in Data Science, Big Data, Analysis of Social Networks, Artificial Intelligence, Machine Learning, Deep Learning, Image Processing, Data Warehousing, and Data Mining."
+    },
+    {
+        "question": "What kind of team is behind the KDD Lab?",
+        "answer": "The team consists of competent individuals committed to finding solutions to real-world problems."
+    },
+    {
+        "question": "What types of research projects are available in this program?",
+        "answer": "The program offers advanced and innovative research opportunities in areas like algorithmic challenges related to social networks, images and videos, large-scale databases, and health informatics."
+    },
+    {
+        "question": "What kinds of datasets are used in the research?",
+        "answer": "Researchers work with a wide variety of datasets, including social networks, images, videos, and large-scale databases, as well as those related to health informatics."
+    },
+    {
+        "question": "What is the difference between data science and deep learning?",
+        "answer": "Data science is a broad field encompassing various techniques to extract insights from data. Deep learning is a specific subset of machine learning, focusing on artificial neural networks, used within the broader context of data science."
+    },
+    {
+        "question": "What specific application domains are covered under your data science expertise?",
+        "answer": "The provided text doesn't specify particular application domains, only that data science is applied to 'a wide variety of application domains'."
+    },
+    {
+        "question": "What is location of fast islamabad campus?",
+        "answer": "FAST NUCES is located in H-11/4 in Islamabad."
+    },
+    {
+        "question": "What is fee structure of Fast?",
+        "answer": "Admission Fee of Rs 30,000 (w.e.f Fall 2024 semester) is payable once at the time of admission.A refundable security deposit of Rs 20,000 is also payable at the time of admission. And 11,000 PKR per credit hour."
+    },
+    {
+        "question": "What is the tuition fee of Fast?",
+        "answer": "Currently the fee is 11,000 PKR per credit hour,Tuition Fee is payable in full before the start of each semester. It is subject to revision every year."
+    },
+    {
+        "question": "Why choose Fast?",
+        "answer": "Fast is consistently ranked Top in Computer Science and IT and HEC."
+    },
+    {
+        "question": "Does Fast provide internship for students?",
+        "answer": "Fast students can apply for internship in Fast in following labs (KDD Lab, Data Insight Lab, Genesys Lab, PCN Lab, AIM Lab)"
+    },
+    {
+        "question": "What Undergraduate and Graduate programs are offered at fast?",
+        "answer": "Undergraduate -> (BS/BBA) | Graduate -> (MS/MBA/MPhil) | Doctoral -> (Phd)"
+    },
+    {
+        "question": "Are there any new programs starting in 2025?",
+        "answer": "Fast is Launching New Programs in Multan campus (BSCS, BSSE)"
+    },
+    {
+        "question": "Can I transfer my campus from fast?",
+        "answer": "You may change your campus (LHR->ISB) by giving Fast entry test and securing merit"
+    },
+    {
+        "question": "How often are courses updated with current industry trends?",
+        "answer": "FAST regularly updates its curriculum each academic year as part of its tentative study plans, accommodating evolving industry standards"
+    },
+    {
+        "question": "Does fast offer hybrid or online courses?",
+        "answer": "FAST does not offer fully online or hybrid degrees for its core BS programs. All courses, including labs, are delivered on-campus in person."
+    },
+    {
+        "question": "What is Fast attendance policy?",
+        "answer": "100% attendance is mandatory. Students must maintain at least 80% attendance; otherwise, they may be barred from finals."
+    },
+    {
+        "question": "What are sports activities in Fast?",
+        "answer": "FAST is equipped with a solid range of sports amenities, outdoor courts, indoor games and student-led societies organize both intra and inter-university competitions."
+    },
+    {
+        "question": "What is grading policy?",
+        "answer": "Fast has (absolute) grading policy."
+    },
+    {
+        "question": "Are double majors or major-minor combinations allowed?",
+        "answer": "FAST does not officially allow double majors or minors."
+    },
+    {
+        "question": "Does fast offer weekend classes?",
+        "answer": "FAST does not offer weekend classes for its programs. All classes and labs are conducted on-campus during weekdays only."
+    },
+    {
+        "question": "Are there Hostel facility in Fast Nuces Islamabad Campus?",
+        "answer": "No, There is no hostel facility in Islamabad campus."
+    },
+    {
+        "question": "Where is KDD lab in fast nuces?",
+        "answer": "KDD lab is in C-Block Sixth Floor (C-601)"
+    },
+    {
+        "question": "Who is current director of KDD lab?",
+        "answer": "Dr. Faisal Cheema is Director and PI of KDD lab"
+    },
+    {
+        "question": "Who is founder of KDD lab?",
+        "answer": "Dr. Kiffayat Ullah Khan is founder and Dr. Shujaat Hussain is Co-Founder of KDD Lab"
+    },
+    {
+        "question": "What is the difference between data science and deep learning?",
+        "answer": "Data Science is the broad field that involves analyzing, visualizing, and interpreting data using tools like statistics, Python, and machine learning.Deep Learning is a subset of machine learning that uses neural networks to solve complex problems."
+    },
+    {
+        "question": "What is KDD Lab?",
+        "answer": "The Knowledge Discovery & Data Science (KDD) Lab specializes in Data Science, Big Data, Analysis of Social Networks, Artificial Intelligence, Machine Learning, Deep Learning, Image Processing, Data Warehousing, and Data Mining."
+    },
+    {
+        "question": "What is expertise of KDD lab team?",
+        "answer": "KDD Lab team specializes in following domains: (Data Science,Deep Learning,Machine Learning,Big Data)"
+    },
+    {
+        "question": "Who are the members of KDD lab?",
+        "answer": "Current members of KDD Lab are: Dr. Faisal Cheema, Mr. Shoaib Mehboob, Ms. Khadija Mehmood, Ms. Maryam Shahbaz"
+    },
+    {
+        "question": "Who is the founder of KDD Lab at FAST NUCES Islamabad?",
+        "answer": "Dr. Kiffayat Ullah Khan is the founder of KDD Lab at FAST NUCES Islamabad."
+    },
+    {
+        "question": "Who is NOT the founder of KDD Lab at FAST NUCES Islamabad?",
+        "answer": "Dr. Faisal Cheema is not the founder; he is the current Director and Principal Investigator. The founder is Dr. Kiffayat Ullah Khan."
+    },
+    {
+        "question": "Who is the co-founder of KDD Lab?",
+        "answer": "Dr. Shujaat Hussain is the co-founder of KDD Lab at FAST NUCES Islamabad."
+    },
+    {
+        "question": "Who is the current director of KDD Lab?",
+        "answer": "Dr. Faisal Cheema is the current Director and Principal Investigator of KDD Lab."
+    },
+    {
+        "question": "Where is the KDD Lab located within FAST NUCES Islamabad?",
+        "answer": "KDD Lab is located in C-Block, Sixth Floor (C-601) at FAST NUCES Islamabad."
+    },
+    {
+        "question": "What kind of research does KDD Lab conduct?",
+        "answer": "KDD Lab specializes in Data Science, Big Data, Artificial Intelligence, Machine Learning, Deep Learning, Image Processing, Data Warehousing, and Social Network Analysis."
+    },
+    {
+        "question": "Who are the current members of KDD Lab?",
+        "answer": "Current members include Dr. Faisal Cheema, Mr. Shoaib Mehboob, Ms. Khadija Mehmood, and Ms. Maryam Shahbaz."
+    },
+    {
+        "question": "Does FAST NUCES Islamabad offer hostel facilities?",
+        "answer": "No, the Islamabad campus of FAST NUCES does not offer hostel facilities."
+    },
+    {
+        "question": "What labs are available for internships at FAST Islamabad?",
+        "answer": "Students can apply for internships in labs such as KDD Lab, Data Insight Lab, Genesys Lab, PCN Lab, and AIM Lab."
+    },
+    {
+        "question": "What is the tuition fee per credit hour at FAST NUCES?",
+        "answer": "The current tuition fee is 11,000 PKR per credit hour."
+    },
+    {
+        "question": "How is KDD Lab at FAST different from other data labs?",
+        "answer": "KDD Lab focuses on real-world applications such as health informatics, e-recruitment, and social network analysis, using advanced ML and AI techniques."
+    },
+    {
+        "question": "Is KDD Lab involved in Generative AI?",
+        "answer": "Yes, some recent interns at KDD Lab have worked on Generative AI topics, indicating active research in the field."
+    },
+    {
+        "question": "What is the email address for contacting KDD Lab?",
+        "answer": "The email address is kdd.lab@nu.edu.pk"
+    },
+    {
+        "question": "Where is FAST NUCES Islamabad located?",
+        "answer": "The campus is located in H-11/4, Islamabad, Pakistan."
+    },
+    {
+        "question": "What is the full name of KDD Lab at FAST NUCES?",
+        "answer": "The full name is Knowledge Discovery and Data Science Lab (KDD Lab)."
+    },
+    {
+        "question": "Which university houses the KDD Lab?",
+        "answer": "The KDD Lab is located at the National University of Computer and Emerging Sciences (FAST-NUCES), Islamabad campus."
+    },
+    {
+        "question": "What slogan does KDD Lab use to represent its work ethic?",
+        "answer": "The slogan of KDD Lab is 'EFFORTS DON'T BETRAY YOU.'"
+    },
+    {
+        "question": "What is the role of Dr. Kiffayat Ullah Khan in KDD Lab?",
+        "answer": "Dr. Kiffayat Ullah Khan is the Founder and Director of the KDD Lab."
+    },
+    {
+        "question": "What is the role of Dr. Shujaat Hussain in KDD Lab?",
+        "answer": "Dr. Shujaat Hussain is the Co-Founder and Head at the KDD Lab."
+    },
+    {
+        "question": "What kind of students are part of KDD Lab's project teams?",
+        "answer": "KDD Lab includes MS and BS students as part of its AI project teams alongside Data Scientists and Software Developers."
+    },
+    {
+        "question": "What algorithmic applications does the KDD Lab focus on?",
+        "answer": "KDD Lab focuses on applications involving social networks, image/video processing, health informatics, and large-scale databases."
+    },
+    {
+        "question": "What research methods are used in KDD Lab for data processing?",
+        "answer": "KDD Lab uses supervised, semi-supervised, and unsupervised learning approaches for solving data-centric problems."
+    },
+    {
+        "question": "Who are some researchers and assistants formerly affiliated with KDD Lab?",
+        "answer": "Alumni and contributors include Mohammad Daniyal Shaiq, Hira Sajid, Sarah Kiyani, Saeed Rehman, Talha Nazar, and Sidra Tariq."
+    },
+    {
+        "question": "What tools or methods does KDD Lab employ to manage Big Data?",
+        "answer": "KDD Lab uses advanced analytical methods and software systems capable of handling complex and large-scale datasets."
+    },
+    {
+        "question": "Does KDD Lab maintain any publication database?",
+        "answer": "As of now, the official lab dashboard lists 0 publications, though this may not reflect ongoing work."
+    },
+    {
+        "question": "Can you list technical domains under KDD Lab's expertise?",
+        "answer": "Domains include Data Science, Deep Learning, Machine Learning, Big Data, Artificial Intelligence, Social Network Analysis, and Image Processing."
+    },
+    {
+        "question": "What is the quote featured on KDD Lab's website?",
+        "answer": "“If you can't explain it simply, you don't understand it well enough.” — Albert Einstein."
+    },
+    {
+        "question": "hello",
+        "answer": "Hi there! How can I help you today?"
+    },
+    {
+        "question": "When was FAST-NUCES established, and what is its significance in Pakistan's educational landscape?",
+        "answer": "The National University of Computer and Emerging Sciences (FAST-NUCES) was established in 2000 as Pakistan's first multi-campus private sector university. It is recognized for its contributions to computer science and emerging technologies, with campuses in Islamabad, Karachi, Lahore, Peshawar, and Faisalabad."
+    },
+    {
+        "question": "What academic programs are offered at FAST-NUCES Islamabad?",
+        "answer": "FAST-NUCES Islamabad offers undergraduate, postgraduate, and doctoral programs in various disciplines, including Computer Science, Electrical Engineering, Civil Engineering, Artificial Intelligence, Data Science, Cyber Security, Business Administration, and Accounting & Finance."
+    },
+    {
+        "question": "Where is the Islamabad campus of FAST-NUCES located?",
+        "answer": "The Islamabad campus of FAST-NUCES is situated at A.K. Brohi Road, H-11/4, Islamabad, Pakistan."
+    },
+    {
+        "question": "What is the primary focus of the Knowledge Discovery & Data Science (KDD) Lab at FAST-NUCES Islamabad?",
+        "answer": "The KDD Lab specializes in areas such as Data Science, Big Data, Social Network Analysis, Artificial Intelligence, Machine Learning, Deep Learning, Image Processing, Data Warehousing, and Data Mining. It aims to conduct advanced and innovative research in these domains."
+    },
+    {
+        "question": "Who are the key personnel associated with the KDD Lab?",
+        "answer": "The KDD Lab was founded by Dr. Kiffayat Ullah Khan and co-founded by Dr. Shujaat Hussain. Dr. Faisal Cheema serves as the current director, leading a team of researchers and students in various projects."
+    },
+    {
+        "question": "What is the physical location of the KDD Lab within the FAST-NUCES Islamabad campus?",
+        "answer": "The KDD Lab is located in Room C-601, C-Block, at the FAST-NUCES Islamabad campus."
+    },
+    {
+        "question": "How can one contact the KDD Lab for collaborations or inquiries?",
+        "answer": "Interested individuals can reach out to the KDD Lab via email at kdd.lab@nu.edu.pk."
+    },
+    {
+        "question": "What is the motto of the KDD Lab?",
+        "answer": "The KDD Lab operates under the slogan: 'EFFORTS DON'T BETRAY YOU,' reflecting its commitment to diligent research and innovation."
+    },
+    {
+        "question": "What are some areas of expertise and research interests within the KDD Lab?",
+        "answer": "The lab's expertise encompasses Data Science, Deep Learning, Machine Learning, Big Data analytics, Social Network Analysis, Image Processing, and the development of AI-driven applications addressing real-world problems."
+    },
+    {
+        "question": "Are there any notable alumni or team members from the KDD Lab?",
+        "answer": "The KDD Lab comprises a diverse team, including MS and BS students, data scientists, and developers. Notable members include Shoaib Mehboob, Khadija Mehmood, Maryam Shahbaz, among others, who have contributed to various research projects and publications."
+    },
+    {
+        "question": "What kind of research outputs has the KDD Lab produced?",
+        "answer": "The KDD Lab has been involved in numerous research projects, resulting in publications across various domains such as AI, machine learning, and data science. Their work contributes to both academic knowledge and practical applications in the tech industry."
+    },
+    {
+        "question": "What is the official address of FAST-NUCES Islamabad campus?",
+        "answer": "The official address of FAST-NUCES Islamabad campus is A.K. Brohi Road, H-11/4, Islamabad, Pakistan."
+    },
+    {
+        "question": "What undergraduate programs are offered at FAST-NUCES Islamabad?",
+        "answer": "FAST-NUCES Islamabad offers undergraduate programs in various disciplines, including BS in Computer Science, Electrical Engineering, Civil Engineering, Artificial Intelligence, Data Science, Cyber Security, Business Administration, and Accounting & Finance."
+    },
+    {
+        "question": "What is the mission of the Knowledge Discovery & Data Science (KDD) Lab at FAST-NUCES Islamabad?",
+        "answer": "The KDD Lab aims to conduct advanced and innovative research in areas such as Data Science, Big Data, Social Network Analysis, Artificial Intelligence, Machine Learning, Deep Learning, Image Processing, Data Warehousing, and Data Mining."
+    },
+    {
+        "question": "What are some of the research areas of the KDD Lab?",
+        "answer": "The KDD Lab specializes in Data Science, Big Data, Social Network Analysis, Artificial Intelligence, Machine Learning, Deep Learning, Image Processing, Data Warehousing, and Data Mining."
+    },
+    {
+        "question": "What are the contact details for FAST-NUCES Islamabad campus?",
+        "answer": "You can contact FAST-NUCES Islamabad campus at +92 51 111 128 128 or visit their official website at https://isb.nu.edu.pk."
+    },
+    {
+        "question": "What is the slogan of the KDD Lab?",
+        "answer": "The slogan of the KDD Lab is 'EFFORTS DON'T BETRAY YOU,' reflecting its commitment to diligent research and innovation."
+    },
+    {
+        "question": "Who are the key personnel associated with the KDD Lab?",
+        "answer": "The KDD Lab was founded by Dr. Kiffayat Ullah Khan and co-founded by Dr. Shujaat Hussain. Dr. Faisal Cheema serves as the current director, leading a team of researchers and students in various projects."
+    },
+    {
+        "question": "Where is the KDD Lab located within the FAST-NUCES Islamabad campus?",
+        "answer": "The KDD Lab is located in Room C-601, C-Block, at the FAST-NUCES Islamabad campus."
+    },
+    {
+        "question": "How can one contact the KDD Lab for collaborations or inquiries?",
+        "answer": "Interested individuals can reach out to the KDD Lab via email at kdd.lab@nu.edu.pk."
+    },
+    {
+        "question": "What is the primary focus of the Knowledge Discovery & Data Science (KDD) Lab at FAST-NUCES Islamabad?",
+        "answer": "The KDD Lab specializes in areas such as Data Science, Big Data, Social Network Analysis, Artificial Intelligence, Machine Learning, Deep Learning, Image Processing, Data Warehousing, and Data Mining. It aims to conduct advanced and innovative research in these domains."
+    },
+    {
+        "question": "What programming languages are commonly used in research projects at the KDD Lab?",
+        "answer": "Python is predominantly used at the KDD Lab for research and development, along with R for statistical analysis, and occasionally Java or Scala for big data processing."
+    },
+    {
+        "question": "How does the KDD Lab promote student involvement in research?",
+        "answer": "The lab actively encourages participation from both undergraduate and graduate students through internships, Final Year Projects, and assistantships on funded research projects."
+    },
+    {
+        "question": "What is the structure of a typical research team at the KDD Lab?",
+        "answer": "A typical research team consists of faculty mentors, research assistants (MS/PhD), undergraduate interns, and software developers, often collaborating across disciplines."
+    },
+    {
+        "question": "Does KDD Lab collaborate with international institutions?",
+        "answer": "Yes, KDD Lab has collaborated on research with international academic institutions and publishes its findings in globally recognized conferences and journals."
+    },
+    {
+        "question": "What tools and platforms are used for data processing in the KDD Lab?",
+        "answer": "The lab uses platforms like Apache Spark, TensorFlow, PyTorch, Hadoop, and Scikit-learn for large-scale machine learning and data analytics."
+    },
+    {
+        "question": "How does KDD Lab ensure ethical AI research?",
+        "answer": "KDD Lab adheres to ethical standards by anonymizing datasets, conducting fairness audits on algorithms, and complying with data privacy regulations."
+    },
+    {
+        "question": "What student societies at FAST-NUCES work closely with KDD Lab?",
+        "answer": "FAST Data Science Society (DSS) and ACM-FAST Chapter frequently collaborate with KDD Lab for workshops, hackathons, and research expos."
+    },
+    {
+        "question": "How can students apply for internships at KDD Lab?",
+        "answer": "Students can apply by submitting their CV and a statement of interest to the lab’s official email or through university internship portals during the open call periods."
+    },
+    {
+        "question": "What are the top journals or conferences where KDD Lab has published?",
+        "answer": "Notable venues include IEEE Access, Springer Journal of Big Data, and conferences like KDD, NeurIPS, and the International Conference on Data Science (ICDS)."
+    },
+    {
+        "question": "What are the future goals of KDD Lab?",
+        "answer": "The lab aims to expand its focus into generative AI, real-time analytics, and multidisciplinary AI applications in agriculture, healthcare, and education."
+    },
+    {
+        "question": "How does the FAST-NUCES Islamabad campus support research labs like KDD?",
+        "answer": "The university provides high-performance computing resources, dedicated lab space, funding opportunities, and administrative support for national and international collaborations."
+    },
+    {
+        "question": "What is unique about FAST-NUCES's approach to combining academia and industry?",
+        "answer": "FAST maintains strong ties with the tech industry through curriculum alignment, advisory boards, sponsored projects, and job placement drives."
+    },
+    {
+        "question": "Are any courses at FAST co-taught or guest-lectured by KDD Lab researchers?",
+        "answer": "Yes, several advanced AI and data science courses are taught or co-supervised by KDD-affiliated faculty, integrating research insights into the curriculum."
+    },
+    {
+        "question": "What is the primary focus of the Knowledge Discovery & Data Science (KDD) Lab at FAST-NUCES Islamabad?",
+        "answer": "The KDD Lab specializes in areas such as Data Science, Big Data, Social Network Analysis, Artificial Intelligence, Machine Learning, Deep Learning, Image Processing, Data Warehousing, and Data Mining. It aims to conduct advanced and innovative research in these domains."
+    },
+    {
+        "question": "Who are the key personnel associated with the KDD Lab?",
+        "answer": "The KDD Lab was founded by Dr. Kiffayat Ullah Khan and co-founded by Dr. Shujaat Hussain. Dr. Faisal Cheema serves as the current director, leading a team of researchers and students in various projects."
+    },
+    {
+        "question": "What is the physical location of the KDD Lab within the FAST-NUCES Islamabad campus?",
+        "answer": "The KDD Lab is located in Room C-601, C-Block, at the FAST-NUCES Islamabad campus."
+    },
+    {
+        "question": "How can one contact the KDD Lab for collaborations or inquiries?",
+        "answer": "Interested individuals can reach out to the KDD Lab via email at kdd.lab@nu.edu.pk."
+    },
+    {
+        "question": "What is the slogan of the KDD Lab?",
+        "answer": "The KDD Lab operates under the slogan: 'EFFORTS DON'T BETRAY YOU,' reflecting its commitment to diligent research and innovation."
+    },
+    {
+        "question": "What are some areas of expertise and research interests within the KDD Lab?",
+        "answer": "The lab's expertise encompasses Data Science, Deep Learning, Machine Learning, Big Data analytics, Social Network Analysis, Image Processing, and the development of AI-driven applications addressing real-world problems."
+    },
+    {
+        "question": "Are there any notable alumni or team members from the KDD Lab?",
+        "answer": "The KDD Lab comprises a diverse team, including MS and BS students, data scientists, and developers. Notable members include Shoaib Mehboob, Khadija Mehmood, Maryam Shahbaz, among others, who have contributed to various research projects and publications."
+    },
+    {
+        "question": "What kind of research outputs has the KDD Lab produced?",
+        "answer": "The KDD Lab has been involved in numerous research projects, resulting in publications across various domains such as AI, machine learning, and data science. Their work contributes to both academic knowledge and practical applications in the tech industry."
+    },
+    {
+        "question": "What is the official address of FAST-NUCES Islamabad campus?",
+        "answer": "The official address of FAST-NUCES Islamabad campus is A.K. Brohi Road, H-11/4, Islamabad, Pakistan."
+    },
+    {
+        "question": "What undergraduate programs are offered at FAST-NUCES Islamabad?",
+        "answer": "FAST-NUCES Islamabad offers undergraduate programs in various disciplines, including BS in Computer Science, Electrical Engineering, Civil Engineering, Artificial Intelligence, Data Science, Cyber Security, Business Administration, and Accounting & Finance."
+    },
+    {
+        "question": "What are the contact details for FAST-NUCES Islamabad campus?",
+        "answer": "You can contact FAST-NUCES Islamabad campus at +92 51 111 128 128 or visit their official website at https://isb.nu.edu.pk."
+    },
+    {
+        "question": "What programming languages are commonly used in research projects at the KDD Lab?",
+        "answer": "Python is predominantly used at the KDD Lab for research and development, along with R for statistical analysis, and occasionally Java or Scala for big data processing."
+    },
+    {
+        "question": "How does the KDD Lab promote student involvement in research?",
+        "answer": "The lab actively encourages participation from both undergraduate and graduate students through internships, Final Year Projects, and assistantships on funded research projects."
+    },
+    {
+        "question": "What is the structure of a typical research team at the KDD Lab?",
+        "answer": "A typical research team consists of faculty mentors, research assistants (MS/PhD), undergraduate interns, and software developers, often collaborating across disciplines."
+    },
+    {
+        "question": "Does KDD Lab collaborate with international institutions?",
+        "answer": "Yes, KDD Lab has collaborated on research with international academic institutions and publishes its findings in globally recognized conferences and journals."
+    },
+    {
+        "question": "What tools and platforms are used for data processing in the KDD Lab?",
+        "answer": "The lab uses platforms like Apache Spark, TensorFlow, PyTorch, Hadoop, and Scikit-learn for large-scale machine learning and data analytics."
+    },
+    {
+        "question": "How does KDD Lab ensure ethical AI research?",
+        "answer": "KDD Lab adheres to ethical standards by anonymizing datasets, conducting fairness audits on algorithms, and complying with data privacy regulations."
+    },
+    {
+        "question": "What student societies at FAST-NUCES work closely with KDD Lab?",
+        "answer": "FAST Data Science Society (FDSS) and ACM-FAST Chapter frequently collaborate with KDD Lab for workshops, hackathons, and research expos."
+    },
+    {
+        "question": "How can students apply for internships at KDD Lab?",
+        "answer": "Students can apply by submitting their CV and a statement of interest to the lab’s official email or through university internship portals during the open call periods."
+    },
+    {
+        "question": "What are the top journals or conferences where KDD Lab has published?",
+        "answer": "Notable venues include IEEE Access, Springer Journal of Big Data, and conferences like KDD, NeurIPS, and the International Conference on Data Science (ICDS)."
+    },
+    {
+        "question": "What are the future goals of KDD Lab?",
+        "answer": "The lab aims to expand its focus into generative AI, real-time analytics, and multidisciplinary AI applications in agriculture, healthcare, and education."
+    },
+    {
+        "question": "How does the FAST-NUCES Islamabad campus support research labs like KDD?",
+        "answer": "The university provides high-performance computing resources, dedicated lab space, funding opportunities, and administrative support for national and international collaborations."
+    },
+    {
+        "question": "What is unique about FAST-NUCES's approach to combining academia and industry?",
+        "answer": "FAST maintains strong ties with the tech industry through curriculum alignment, advisory boards, sponsored projects, and job placement drives."
+    },
+    {
+        "question": "Are any courses at FAST co-taught or guest-lectured by KDD Lab researchers?",
+        "answer": "Yes, several advanced AI and data science courses are taught or co-supervised by KDD-affiliated faculty, integrating research insights into the curriculum."
+    },
+    {
+        "question": "What is the purpose of the FAST-Resources GitHub repository?",
+        "answer": "The FAST-Resources repository serves as a centralized collection of academic resources for students of FAST-NUCES. It includes course materials, books, past papers, cheat sheets, and tools useful for various departments."
+    },
+    {
+        "question": "Which FAST-NUCES campus is the FAST-Resources repository intended for?",
+        "answer": "The repository is designed primarily for FAST-NUCES students across all campuses, but much of the content appears to be aligned with the Islamabad campus curriculum."
+    },
+    {
+        "question": "What departments are covered in the FAST-Resources GitHub repository?",
+        "answer": "The repository includes resources for multiple departments including Computer Science, Electrical Engineering, Business Administration, and Civil Engineering."
+    },
+    {
+        "question": "What types of files and content are included in the FAST-Resources repository?",
+        "answer": "The repository contains folders of categorized study materials such as slides, textbooks, solved quizzes, midterms and finals, cheat sheets, programming exercises, and project templates."
+    },
+    {
+        "question": "Is there a way to contribute to the FAST-Resources GitHub repository?",
+        "answer": "Yes, the repository encourages community contributions. Users can fork the repo, add or update content, and create pull requests to have their materials added."
+    },
+    {
+        "question": "What is the license of the FAST-Resources repository?",
+        "answer": "The repository is licensed under the MIT License, allowing users to use, copy, modify, merge, and distribute the content freely with attribution."
+    },
+    {
+        "question": "Does the FAST-Resources repository include tools or utilities for developers?",
+        "answer": "Yes, the repository has a section called 'Developer Tools' that includes cheat sheets for Git, Markdown, LaTeX, Python, and other programming utilities."
+    },
+    {
+        "question": "Are there resources for Final Year Projects (FYPs) in the FAST-Resources repository?",
+        "answer": "Yes, the repository provides guidance and documents for Final Year Projects including past project reports, templates, and tips for report writing and presentations."
+    },
+    {
+        "question": "Does the FAST-Resources GitHub repo include links to FAST societies or clubs?",
+        "answer": "Yes, it lists and sometimes links to student societies such as FAST Computing Society, FAST Data Science Society, and ACM Student Chapter."
+    },
+    {
+        "question": "Can this repository help in course registration and degree planning at FAST?",
+        "answer": "Yes, the repository includes course outlines, elective suggestions, and planning guides to help students navigate course registration and academic planning."
+    },
+    {
+        "question": "What type of content is available for the course 'Data Structures' in the FAST-Resources GitHub repository?",
+        "answer": "The 'Data Structures' folder includes past papers, handouts, lecture slides, and implementation exercises focused on stacks, queues, trees, hashing, and sorting algorithms."
+    },
+    {
+        "question": "Does the FAST-Resources repository provide materials for 'Database Systems'?",
+        "answer": "Yes, the 'Database Systems' folder contains SQL scripts, ERD diagrams, past papers, and notes covering relational algebra, normalization, transactions, and indexing."
+    },
+    {
+        "question": "Is there content for the course 'Artificial Intelligence' in the FAST-Resources GitHub?",
+        "answer": "The repository includes AI-related materials such as slides, assignment solutions, and notes on search algorithms, knowledge representation, and machine learning fundamentals."
+    },
+    {
+        "question": "What programming-focused courses are supported in the FAST-Resources repo?",
+        "answer": "Programming-related courses include Programming Fundamentals, Object-Oriented Programming, and Advanced Programming, with resources like coding exercises, lab tasks, and project templates."
+    },
+    {
+        "question": "Are there resources for 'Operating Systems' in the FAST-Resources repository?",
+        "answer": "Yes, the repository provides content on memory management, CPU scheduling, file systems, and synchronization mechanisms, along with solved quizzes and lab assignments."
+    },
+    {
+        "question": "Does the FAST-Resources repo provide help for midterm and final exam preparation?",
+        "answer": "Almost every course folder includes solved past papers, quizzes, and review slides specifically designed to help students prepare for midterms and final exams."
+    },
+    {
+        "question": "What kind of materials are available for the course 'Computer Networks'?",
+        "answer": "The Computer Networks section includes lecture notes, protocol diagrams, network layer concepts, quizzes, and lab configurations using Wireshark and socket programming."
+    },
+    {
+        "question": "Are elective courses like 'Data Science' included in the FAST-Resources repo?",
+        "answer": "Yes, electives such as 'Data Science', 'Cyber Security', and 'Blockchain' are represented, offering notebooks, cheat sheets, course summaries, and project outlines."
+    },
+    {
+        "question": "Is Software Engineering covered in the FAST-Resources GitHub repository?",
+        "answer": "Yes, the Software Engineering folder includes case studies, UML diagrams, software process models, and documentation templates used in semester-long projects."
+    },
+    {
+        "question": "How are first-year CS students supported by the FAST-Resources GitHub repo?",
+        "answer": "Introductory courses like Programming Fundamentals and Discrete Structures provide students with foundational tutorials, exam preparation material, and guided assignments."
+    },
+    {
+        "question": "What kind of resources are available in the FAST-Resources GitHub for Final Year Projects?",
+        "answer": "The FYP section provides report templates, formatting guidelines, evaluation rubrics, presentation slides, and sample completed projects to guide students through their final year research."
+    },
+    {
+        "question": "Does the FAST-Resources repository include an FYP proposal format?",
+        "answer": "Yes, the repository includes standardized proposal templates that cover project motivation, objectives, methodology, timelines, and resource requirements."
+    },
+    {
+        "question": "Are there any example FYP reports available in the repository?",
+        "answer": "Yes, the repository contains anonymized example reports from past student projects which can be used as references for formatting, content structure, and citation practices."
+    },
+    {
+        "question": "What tools are recommended in the FYP documentation for creating diagrams and reports?",
+        "answer": "Tools such as Microsoft Visio, Lucidchart, Draw.io for diagrams and Overleaf or MS Word for documentation are recommended in the FYP resources."
+    },
+    {
+        "question": "Is there an FYP timeline or milestone checklist in the repository?",
+        "answer": "Yes, the FYP folder includes a semester-wise milestone plan that outlines expected deliverables such as proposal, SRS, design, midterm and final evaluation presentations."
+    },
+    {
+        "question": "What type of evaluation criteria are used for grading Final Year Projects?",
+        "answer": "Evaluation rubrics include criteria such as innovation, technical depth, implementation quality, documentation, presentation skills, and teamwork."
+    },
+    {
+        "question": "Does the repository include presentation slides or pitch decks for FYPs?",
+        "answer": "Yes, it offers sample presentation slides used for midterm and final evaluations to help students build their own pitch decks."
+    },
+    {
+        "question": "Are there any guidelines on how to select a good FYP topic?",
+        "answer": "The resources provide tips on identifying industry-relevant, technically feasible, and research-worthy FYP topics that match student skill sets and supervisor interests."
+    },
+    {
+        "question": "Is there any information about FYP documentation best practices?",
+        "answer": "Yes, students are guided on version control, formatting standards, citation rules, and how to organize content into SRS, SDS, and final report structures."
+    },
+    {
+        "question": "Can students find information on FYP viva or defense preparation in the repository?",
+        "answer": "Yes, the FYP folder includes checklists and example Q&A to prepare students for viva voce sessions conducted at the end of the project lifecycle."
+    },
+    {
+        "question": "What developer tools are included in the FAST-Resources GitHub repository?",
+        "answer": "The repository includes tools like Git, GitHub, LaTeX, Markdown, Postman, Python, VS Code shortcuts, and general CLI commands—all bundled as cheat sheets and guides."
+    },
+    {
+        "question": "Is there a Git and GitHub cheatsheet in the FAST-Resources repo?",
+        "answer": "Yes, the Developer-Tools section includes a Git cheatsheet covering basic to advanced commands such as clone, commit, push, pull, branching, merging, and conflict resolution."
+    },
+    {
+        "question": "Does the FAST-Resources repository provide guidance on using LaTeX?",
+        "answer": "Yes, it provides LaTeX syntax guides and templates for creating well-formatted technical reports, academic articles, and Final Year Project documentation."
+    },
+    {
+        "question": "Are there any resources to help students use Markdown effectively?",
+        "answer": "A dedicated Markdown cheatsheet is available that explains headings, links, code blocks, tables, and formatting useful for GitHub README files and documentation."
+    },
+    {
+        "question": "What is included in the Python cheatsheet in the Developer-Tools section?",
+        "answer": "The Python cheatsheet includes syntax examples for loops, conditionals, data structures, functions, and common modules like NumPy, Pandas, and Matplotlib."
+    },
+    {
+        "question": "Is Postman covered in the FAST-Resources Developer-Tools section?",
+        "answer": "Yes, there is a Postman API testing guide explaining how to structure requests, use variables, automate tests, and handle authentication headers."
+    },
+    {
+        "question": "Does the Developer-Tools folder include command line utilities?",
+        "answer": "Yes, there is a CLI cheatsheet with commands for Linux and Windows terminals including navigation, file handling, environment variables, and process monitoring."
+    },
+    {
+        "question": "Are there VS Code tips or shortcuts included in the repo?",
+        "answer": "Yes, the repository includes a list of VS Code shortcuts and extensions for productivity enhancement, debugging, code navigation, and version control integration."
+    },
+    {
+        "question": "Can these developer tools help with version-controlled collaboration?",
+        "answer": "Absolutely. The Git and GitHub guides help students work in teams using branches, pull requests, forks, and issues for organized collaboration on projects."
+    },
+    {
+        "question": "Are the tools suitable for first-year or non-CS students?",
+        "answer": "Yes, the materials are beginner-friendly and can support students from other departments like EE and Business who need basic developer skills for coursework or projects."
+    },
+    {
+        "question": "What does KDD stand for in the context of the research lab at FAST-NUCES Islamabad?",
+        "answer": "KDD stands for Knowledge Discovery and Data Science. The KDD Lab at FAST-NUCES Islamabad focuses on discovering patterns from large-scale data using machine learning, data mining, and AI techniques."
+    },
+    {
+        "question": "What is the vision of the KDD Lab at FAST Islamabad?",
+        "answer": "The KDD Lab envisions building real-world intelligent systems that use machine learning and data science to solve interdisciplinary problems in social science, economics, healthcare, and natural sciences."
+    },
+    {
+        "question": "What is the mission of the KDD Lab?",
+        "answer": "The mission of the KDD Lab is to drive fundamental and applied research in knowledge discovery, data mining, and machine learning to address national and international challenges using AI-driven systems."
+    },
+    {
+        "question": "Which interdisciplinary domains does the KDD Lab focus on?",
+        "answer": "The KDD Lab works across various domains including bioinformatics, e-government systems, healthcare analytics, business intelligence, and social network mining."
+    },
+    {
+        "question": "What kind of team composition does the KDD Lab maintain?",
+        "answer": "The lab includes faculty, MS and BS students, research assistants, and developers working collaboratively on government-funded and academic research projects."
+    },
+    {
+        "question": "How does the KDD Lab support undergraduate students?",
+        "answer": "The lab provides opportunities for undergraduates to work on research projects, contribute to publications, develop prototypes, and participate in national-level competitions and grants."
+    },
+    {
+        "question": "What are the lab's main objectives for student involvement?",
+        "answer": "The lab aims to equip students with practical experience in research, encourage scientific publication, foster innovation, and prepare them for graduate studies or tech entrepreneurship."
+    },
+    {
+        "question": "How is the research output of the KDD Lab disseminated?",
+        "answer": "The KDD Lab publishes in international journals, presents at conferences, files patents, and develops real-world AI systems for deployment in industry and public sectors."
+    },
+    {
+        "question": "What is the FAST Data Science Society (FDSS) and its primary mission?",
+        "answer": "Established in 2021, FDSS is FAST-NUCES Islamabad's first student-run Data Science society. Its mission is to bridge the gap between disciplines, fostering a community where students can explore and excel in data science through talks, teaching, and research initiatives."
+    },
+    {
+        "question": "What was the 'DataVerse' initiative launched by FDSS?",
+        "answer": "Launched in November 2023, DataVerse is a series of workshops and discussions focused on advanced data science skills. It featured expert-led sessions on tools like Excel, Python, SQL, and Power BI, attracting over 150 participants and promoting skill-building and networking."
+    },
+    {
+        "question": "Can you provide details about the 'DataCon' event organized by FDSS?",
+        "answer": "Held in May 2024, DataCon was a significant event that brought together professionals and students passionate about data science. It attracted over 150 delegates from 12 universities and featured sessions on career paths, interview techniques, and data-driven business strategies."
+    },
+    {
+        "question": "What was the focus of the 'DataQuest' event by FDSS?",
+        "answer": "Scheduled for December 2023, DataQuest was a competitive event aimed at enhancing data science skills. It included a SQL Challenge and Data Visualization Competition, with over 70 teams participating, and featured a workshop on Deep Ensemble Learning in Computer Vision."
+    },
+    {
+        "question": "How does FDSS collaborate with industry partners for student development?",
+        "answer": "FDSS partners with organizations like DataCamp to provide students with access to online courses in Python, R, SQL, and more, facilitating continuous learning and skill enhancement."
+    },
+    {
+        "question": "What opportunities does FDSS offer for students interested in data science?",
+        "answer": "FDSS offers workshops, hackathons, and training sessions aimed at teaching data science skills and tools to members and the wider community, promoting ethical and impactful data science practices."
+    },
+    {
+        "question": "How can students get involved with FDSS activities?",
+        "answer": "Students can participate in FDSS events by registering through their official website or social media platforms. They can also join as members to stay updated on upcoming workshops and competitions."
+    },
+    {
+        "question": "What is the relationship between FDSS and the KDD Lab at FAST-NUCES?",
+        "answer": "FDSS and the KDD Lab collaborate on various initiatives, including workshops and research projects, to provide students with practical experience in data science and machine learning applications."
+    },
+    {
+        "question": "Are there any notable achievements of FDSS in promoting data science education?",
+        "answer": "FDSS has successfully organized multiple events like DataVerse, DataCon, and DataQuest, attracting participants from various universities and fostering a strong data science community on campus."
+    },
+    {
+        "question": "Where can I find more information about FDSS events and initiatives?",
+        "answer": "Detailed information about FDSS events and initiatives can be found on their official website: https://fdssisb.com/ and their LinkedIn page: https://pk.linkedin.com/company/fdssisb."
+    },
+    {
+        "question": "Can you provide a detailed paragraph about the KDD Lab at FAST-NUCES Islamabad?",
+        "answer": "The Knowledge Discovery & Data Science (KDD) Lab at FAST-NUCES Islamabad is a pioneering research center specializing in data science, machine learning, and artificial intelligence. Founded by Dr. Kiffayat Ullah Khan and currently directed by Dr. Faisal Cheema, the lab works on interdisciplinary research projects involving predictive analytics, resume parsing, and social network mining. Funded by national organizations like NCAI and HEC, the lab houses undergraduate and postgraduate researchers working on impactful AI solutions. Located in Room C-601, C Block, the lab also collaborates with student bodies like the FAST Data Science Society."
+    },
+    {
+        "question": "what grant did the lab win in march 2021",
+        "answer": "The lab won a Rs. 14.665 Million grant from the National Center for Artificial Intelligence (NCAI) in March 2021."
+    },
+    {
+        "question": "who funded the e‑recruitment project",
+        "answer": "This project is funded by the National Center for Artificial Intelligence (NCAI)."
+    },
+    {
+        "question": "how much funding was awarded",
+        "answer": "The project received PKR 14.665 Million in funding."
+    },
+    {
+        "question": "what are the dates of the project",
+        "answer": "The project runs from March 2021 to September 2022."
+    },
+    {
+        "question": "what is the title of the project",
+        "answer": "“Re‑Designing E‑Recruitment using AI for Temporal Analysis.”"
+    },
+    {
+        "question": "what is the goal of the project",
+        "answer": "The goal is to develop AI‑based algorithms that help e‑recruiters efficiently select the right candidates for the right jobs, ensuring deserving talent gets interview opportunities."
+    },
+    {
+        "question": "who is working on the project",
+        "answer": "A team of data scientists, software developers, and MS and BS students is developing the project."
+    },
+    {
+        "question": "what are the main features of the project",
+        "answer": "Key features include automated resume parsing, candidate skill enrichment, an efficient ranking algorithm, and automated feature‑importance based on user‑feedback trends."
+    },
+    {
+        "question": "what is automated resume parsing",
+        "answer": "It automatically extracts structured information—like skills, education, and experience—from resumes using AI techniques."
+    },
+    {
+        "question": "what does candidate skill enrichment mean",
+        "answer": "It augments a candidate’s profile with inferred or normalized skills, making comparisons more accurate."
+    },
+    {
+        "question": "how does the ranking algorithm work",
+        "answer": "The algorithm ranks candidates based on relevance to job requirements, using temporal analysis of user feedback to improve over time."
+    },
+    {
+        "question": "what is feature importance based on trends",
+        "answer": "It automatically identifies which resume features (e.g., specific skills or experiences) matter most, by analyzing trends in recruiter feedback."
+    },
+    {
+        "question": "when did the project start and end",
+        "answer": "It started in March 2021 and concluded in September 2022."
+    },
+    {
+    "question": "how many fun facts are there about KDD FAST-NUCES",
+    "answer": "Here are some fun facts about KDD FAST-NUCES!"
+  },
+  {
+    "question": "total fyps",
+    "answer": "KDD FAST-NUCES has supported a total of 20 Final Year Projects (FYPs)."
+  },
+  {
+    "question": "how many funded projects",
+    "answer": "There are 3 funded projects currently running at KDD FAST-NUCES."
+  },
+  {
+    "question": "number of team members",
+    "answer": "The KDD FAST-NUCES team comprises 8 core members."
+  },
+  {
+    "question": "how many publications",
+    "answer": "To date, KDD FAST-NUCES has produced 13 publications."
+  },
+  {
+    "question": "total alumni",
+    "answer": "KDD FAST-NUCES has 5 alumni who have graduated from our programs."
+  },
+  {
+    "question": "fun facts about kdd fast nuces",
+    "answer": "Did you know? KDD FAST-NUCES has guided 20 FYPs, overseen 3 funded projects, and produced 13 research publications with a dedicated team of 8 members and 5 alumni!"
+  },
+  {
+    "question": "What is Mulazmat?",
+    "answer": "The main idea of this project is to develop Artificial Intelligence based algorithms to assist E-Recruiters to efficiently select right candidates for right jobs."
+  },
+  {
+    "question": "Courses offered for undergraduate|bachelors programs?",
+    "answer": "BSAI, BSDS, BSCS, BSSE, BBA, BSFintech, BSEE, BSCYS"
+  },
+  {
+    "question": "Courses offered for graduate|masters programs?",
+    "answer": "MSAI, MSDS, MSCS, MSSE, MBA, MSEE"
+  },
+  {
+    "question": "What are timings for undergraduate|bachelors classes",
+    "answer": "Undergraduate classes are in morning."
+  },
+  {
+    "question": "What are timings for graduate|masters classes",
+    "answer": "Evening classes are held."
+  },
+  {
+    "question": "How long is regular semester",
+    "answer": "Regular semester consists of 16 weeks"
+  },
+  {
+    "question": "How long is summer semester",
+    "answer": "Summer semester consists of 8 weeks"
+  },
+  {
+    "question": "How long are summer internships",
+    "answer": "Summer Internships consists of 8 weeks"
+  },
+  {
+    "question": "How can i contact KDD lab?",
+    "answer": "You can mail at kdd.lab@nu.edu.pk"
+  },
+  {
+    "question": "What are timings of KDD lab?",
+    "answer": "You can mail at kdd.lab@nu.edu.pk to inquire timings"
+  }
 ]